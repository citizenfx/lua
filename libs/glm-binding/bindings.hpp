/*
** $Id: bindings.hpp $
**
** Template system designed to relate the various glm types (e.g., scalars, vec,
** quaternions, and matrices) and their functions to Lua operations. This file
** is designed to be compatible with g++, clang++, and MSVC (prior to
** https://docs.microsoft.com/en-us/cpp/preprocessor/preprocessor-experimental-overview?view=vs-2019)
**
** For example, to execute glm::axisAngleMatrix:
**  (1) Ensure the top two elements on a Lua stack are compatible with vec<3>
**      and a numeric type;
**  (2) Retrieve those values from the Lua stack and convert them into the
**      corresponding GLM types;
**  (3) Invoke glm::axisAngleMatrix() for those converted values;
**  (4) Convert the result back into something that is compatible with Lua;
**  (5) Push that value onto the Lua stack.
**
** See Copyright Notice in lua.h
*/
#ifndef __BINDING_LUA_BINDINGS_HPP__
#define __BINDING_LUA_BINDINGS_HPP__
#if !defined(LUA_API_LINKAGE)
  #define LUA_API_LINKAGE "C++"
#endif

#include <string>

#include <glm/glm.hpp>
#include <glm/detail/type_quat.hpp>
#include <glm/gtx/type_trait.hpp>
#include <glm/gtx/quaternion.hpp>
#include <glm/gtc/integer.hpp>

#include <lua.hpp>
#include <lglm.hpp>
extern LUA_API_LINKAGE {
  #include "lgrit_lib.h"
  #include "lapi.h"
  #include "lobject.h"
  #include "lgc.h"
  #include "lstate.h"
  #include "lvm.h"
  #include "lglm_core.h"
}

#if defined(LUA_GLM_GEOM_EXTENSIONS)
  #include "allocator.hpp"
  #include "geom/aabb.hpp"
  #include "geom/line.hpp"
  #include "geom/linesegment.hpp"
  #include "geom/ray.hpp"
  #include "geom/sphere.hpp"
  #include "geom/plane.hpp"
  #include "geom/polygon.hpp"
#endif

/* Lua Definitions */
#define GLM_NAME(F) glm_##F
#define GLM_NAMESPACE(NAME) glm::NAME

/* Invalid glm structure configurations */
#define GLM_INVALID_VECTOR_TYPE ("invalid " LABEL_VECTOR " type")
#define GLM_INVALID_VECTOR_STRUCTURE ("invalid " LABEL_VECTOR " structure")
#define GLM_INVALID_VECTOR_DIMENSIONS ("invalid " LABEL_VECTOR " dimensions")
#define GLM_INVALID_QUAT_STRUCTURE ("invalid " LABEL_QUATERN " structure")
#define GLM_INVALID_MAT_STRUCTURE ("invalid " LABEL_MATRIX " structure")
#define GLM_INVALID_MAT_DIMENSIONS ("invalid " LABEL_MATRIX " dimensions")
#define GLM_INVALID_MAT_ROW ("unexpected " LABEL_MATRIX " row")
#define GLM_INVALID_MAT_COLUMN ("unexpected " LABEL_MATRIX " column")

/* Metatable name for polygon userdata. */
#define LUA_GLM_POLYGON_META "GLM_POLYGON"

/*
** Matrices in GLM are stored in a column-major format. These macros exists for
** the almost-zero percent change that matrices ever have the option to be
** represented by Lua as a row-major format.
*/
#define lua_matrix_cols(size, secondary) size
#define lua_matrix_rows(size, secondary) secondary
#define gm_cols(M) lua_matrix_cols(mvalue(M).size, mvalue(M).secondary)
#define gm_rows(M) lua_matrix_rows(mvalue(M).size, mvalue(M).secondary)

/* Macro for implicitly handling floating point drift where possible */
#if defined(LUA_GLM_DRIFT)
  #define gm_drift(x) glm::normalize((x))
#else
  #define gm_drift(x) x
#endif

/* lua_gettop() macro */
#if !defined(_gettop)
#define _gettop(L) cast_int((L)->top - ((L)->ci->func + 1))
#define _isvalid(L, o) (!ttisnil(o) || o != &G(L)->nilvalue)
#endif

/* TValue -> glmVector */
#if !defined(glm_vecvalue)
#define glm_mvalue(o) mvalue(o)
#define glm_vvalue(o) vvalue(o)
#define glm_vecvalue(o) vecvalue(o)
#define glm_quatvalue(o) quatvalue(o)
#endif

/* index2value ported from lapi.c; simplified to only operate on positive stack indices */
static LUA_INLINE const TValue *glm_i2v(lua_State *L, int idx) {
  const StkId o = L->ci->func + idx;
  api_check(L, idx <= L->ci->top - (L->ci->func + 1), "unacceptable index");
  return (o >= L->top) ? &G(L)->nilvalue : s2v(o);
}

/*
** {==================================================================
** Traits
** ===================================================================
*/

/*
** Common header for Lua Traits.
**
** @NOTE: inlining this declaration will come at a (significant) cost to the
**  size of the shared-object/static-library.
*/
#define LUA_TRAIT_QUALIFIER static GLM_INLINE

/* Trait declaration for non-boolean integral types. */
#define LUA_TRAIT_INT(Name, R) template<typename T> \
LUA_TRAIT_QUALIFIER typename std::enable_if<std::is_integral<T>::value && !std::is_same<T, bool>::value, R>::type Name

/* Trait declaration for floating-point types. */
#define LUA_TRAIT_FLOAT(Name, R) template<typename T> \
LUA_TRAIT_QUALIFIER typename std::enable_if<std::is_floating_point<T>::value, R>::type Name

/// <summary>
/// Forward declare (function) parameter trait.
/// </summary>
template<typename T>
struct gLuaTrait;

/// <summary>
/// A structure that interfaces with an active Lua state.
///
/// This structure serves two purposes:
/// (1) A simple stack iterator state.
/// (2) Uses SFINAE for (static) "Push" and "Pull" operations:
///     Pull: Converts the Lua value(s) at, or starting at, the given Lua stack
///       index to the C/GLM type.
///
///     Push: Pushes a value (or values) on top of the Lua stack that represent
///       the GLM object; returning the number of values placed onto the stack.
///
/// A benefit to this approach is to allow the quick creation of geometric
/// structures that does not require additional userdata/metatable definitions.
///
/// @TODO:
///   1. An interface for generating random numbers to replace std::rand(). This
///     allows gLuaBase to invoke math_random instead of having to maintain
///     multiple random states.
///
///   2. Consider: https://en.cppreference.com/w/cpp/numeric/random
/// </summary>
struct gLuaBase {
  lua_State *L;  // Current lua state.
  int idx;  // Iteration pointer.
  int ltop;  // Number of function parameters (lazily cached)

  gLuaBase(lua_State *baseL, int baseIdx = 1)
    : L(baseL), idx(baseIdx), ltop(0) {
  }

  /// <summary>
  /// Lazy catching lua_gettop
  /// </summary>
  GLM_INLINE int top() {
    return (ltop == 0) ? ((ltop = _gettop(L))) : ltop;
  }

  /// <summary>
  /// Reset the iterator
  /// </summary>
  GLM_INLINE gLuaBase &reset() {
    idx = 1;
    return *this;
  }

  /// <summary>
  /// Invalid the pointer index, i.e., set it greater than top.
  /// </summary>
  GLM_INLINE void invalidate() {
    idx = top() + 1;
  }

  /// <summary>
  /// Temporary math.random() hook
  /// </summary>
  lua_Number rand() {
    const int t = top();  // Get cached top;
    lua_checkstack(L, 3);
    if (lua_getfield(L, LUA_REGISTRYINDEX, LUA_LOADED_TABLE) == LUA_TTABLE) {  // [..., load_tab]
      if (lua_getfield(L, -1, LUA_MATHLIBNAME) == LUA_TTABLE) {  // [..., load_tab, math_tab]
        if (lua_getfield(L, -1, "random") == LUA_TFUNCTION) {  // [..., load_tab, math_tab, rand_func]
          lua_call(L, 0, 1);
          lua_Number result = lua_tonumber(L, -1);  // [..., load_tab, math_tab, result]
          lua_pop(L, 3);
          return result;
        }
      }
    }

    lua_pop(L, _gettop(L) - t);  // Fallback to std::rand() if lmathlib has not been loaded
    return cast_num(std::rand()) / cast_num((RAND_MAX));
  }

  /// <summary>
  /// Return true if the current iteration pointer references a valid, and
  /// recyclable, data structure.
  /// </summary>
  GLM_INLINE bool can_recycle() {
#if defined(LUA_GLM_RECYCLE)
    return (idx < 0 || idx <= top());
#else
    return false;
#endif
  }

  /// <summary>
  /// Push(gLuaBase) wrapper
  /// </summary>
  template<typename T>
  LUA_TRAIT_QUALIFIER int Push(lua_State *L, const T &v) {
    gLuaBase _LB(L, _gettop(L) + 1);
    return gLuaBase::Push(_LB, v);
  }

  /// <summary>
  /// Pull(gLuaBase) wrapper
  /// </summary>
  template<typename T>
  LUA_TRAIT_QUALIFIER int Pull(lua_State *L, int idx_, T &v) {
    gLuaBase _LB(L, _gettop(L) + 1);
    return gLuaBase::Pull(_LB, idx_, v);
  }

  /* scalar types */

  /// <summary>
  /// Pushes a nil value onto the stack.
  /// </summary>
  LUA_TRAIT_QUALIFIER int Push(const gLuaBase &LB) {
    luaL_pushfail(LB.L);
    return 1;
  }

  /* Boolean */

  /// <summary>
  /// Returns true if the value at the given index is a boolean, and 0 otherwise.
  /// </summary>
  template<typename T>
  LUA_TRAIT_QUALIFIER typename std::enable_if<std::is_same<T, bool>::value, bool>::type Is(const gLuaBase &LB, int idx_) {
    return lua_isboolean(LB.L, idx_);
  }

  /// <summary>
  /// Converts the Lua value at the given index to a C boolean value (0 or 1).
  /// </summary>
  LUA_TRAIT_QUALIFIER int Pull(const gLuaBase &LB, int idx_, bool &v) {
    v = static_cast<bool>(lua_toboolean(LB.L, idx_));
    return 1;
  }

  /// <summary>
  /// Pushes a boolean value with value b onto the stack.
  /// </summary>
  LUA_TRAIT_QUALIFIER int Push(const gLuaBase &LB, bool b) {
    lua_pushboolean(LB.L, b);
    return 1;
  }

  /* Integer */

  /// <summary>
  /// lua_tointeger with additional rules for casting booleans.
  /// </summary>
  template<typename T>
  static int tointegerx(lua_State *L_, int idx_, T &v) {
    const TValue *o = glm_i2v(L_, idx_);
    switch (ttypetag(o)) {
      case LUA_VTRUE: v = static_cast<T>(1); break;
      case LUA_VFALSE: v = static_cast<T>(0); break;
      case LUA_VNUMINT: v = static_cast<T>(ivalue(o)); break;
      case LUA_VNUMFLT: v = static_cast<T>(fltvalue(o)); break;
      default: {
        v = static_cast<T>(luaL_checkinteger(L_, idx_));
        break;
      }
    }
    return 1;
  }

  /// <summary>
  /// Returns true if the value at the given index is an integer (i.e., a number
  /// and is represented as an integer); false otherwise.
  /// </summary>
  LUA_TRAIT_INT(Is, bool)(const gLuaBase &LB, int idx_) {
    return lua_isinteger(LB.L, idx_);
  }

  /// <summary>
  /// Converts the value at the given index to a lua_Integer. Afterwards, that
  /// value is casted into the integer declaration.
  /// </summary>
  LUA_TRAIT_INT(Pull, int)(const gLuaBase &LB, int idx_, T &v) {
    return tointegerx<T>(LB.L, idx_, v);
  }

  /// <summary>
  /// Pushes integer-type with value 'v' (casted to a lua_Integer) onto the stack.
  /// </summary>
  LUA_TRAIT_INT(Push, int)(const gLuaBase &LB, T v) {
    lua_pushinteger(LB.L, static_cast<lua_Integer>(v));
    return 1;
  }

  /* Float */

  /// <summary>
  /// lua_tonumber with additional rules for casting booleans
  /// </summary>
  template<typename T>
  static int tonumberx(lua_State *L_, int idx_, T &v) {
    const TValue *o = glm_i2v(L_, idx_);
    switch (ttypetag(o)) {
      case LUA_VTRUE: v = static_cast<T>(1); break;
      case LUA_VFALSE: v = static_cast<T>(0); break;
      case LUA_VNUMINT: v = static_cast<T>(ivalue(o)); break;
      case LUA_VNUMFLT: v = static_cast<T>(fltvalue(o)); break;
      default: {
        v = static_cast<T>(luaL_checknumber(L_, idx_));
        break;
      }
    }
    return 1;
  }

  /// <summary>
  /// Returns true if the value at the given index is a number, or a string
  /// convertible to a number; false otherwise.
  /// </summary>
  LUA_TRAIT_FLOAT(Is, bool)(const gLuaBase &LB, int idx_) {
    return lua_isnumber(LB.L, idx_);
  }

  /// <summary>
  /// Converts the value at the given index to a lua_Number. Afterwards, that
  /// value is casted into the float declaration.
  /// </summary>
  LUA_TRAIT_FLOAT(Pull, int)(const gLuaBase &LB, int idx_, T &v) {
    return tonumberx<T>(LB.L, idx_, v);
  }

  /// <summary>
  /// Pushes floating-point-type with value 'v' (casted to a lua_Number) onto the stack.
  /// </summary>
  LUA_TRAIT_FLOAT(Push, int)(const gLuaBase &LB, T v) {
    lua_pushnumber(LB.L, static_cast<lua_Number>(v));
    return 1;
  }

  /// <summary>
  /// Attempt to push the number as an integer; falling back to number otherwise
  /// </summary>
  LUA_TRAIT_QUALIFIER int PushNumInt(const gLuaBase &LB, lua_Number d) {
    lua_Integer n;
    if (lua_numbertointeger(d, &n)) /* does 'd' fit in an integer? */
      lua_pushinteger(LB.L, n); /* result is integer */
    else
      lua_pushnumber(LB.L, d); /* result is float */
    return 1;
  }

  /// <summary>
  /// Attempt to push the vector as an glm::ivec; falling back to glm::vec otherwise.
  ///
  /// This function exists for future-proofing.
  /// </summary>
  template<glm::length_t L, typename T>
  LUA_TRAIT_QUALIFIER int PushNumInt(const gLuaBase &LB, const glm::vec<L, T> &v) {
    return Push(LB, v);
  }

  /* String */

  /// <summary>
  /// Returns true if the value at the given index is a string; false otherwise.
  ///
  /// @NOTE: lua_isstring will also return true for "cvt2str", which is not
  /// desired for this API.
  /// </summary>
  template<typename T>
  LUA_TRAIT_QUALIFIER typename std::enable_if<std::is_same<T, const char *>::value, bool>::type Is(const gLuaBase &LB, int idx_) {
    return lua_type(LB.L, idx_) == LUA_TSTRING;
  }

  /// <summary>
  /// Converts the Lua value at the given index to a C string. If len is not
  /// NULL, this function will also set *len with the strings length.
  /// </summary>
  /// <returns></returns>
  LUA_TRAIT_QUALIFIER int Pull(const gLuaBase &LB, int idx_, const char *&v, size_t *len = GLM_NULLPTR) {
    v = lua_tolstring(LB.L, idx_, len);
    return 1;
  }

  /// <summary>
  /// Pushes a zero-terminated string pointed to by s onto the stack.
  /// </summary>
  LUA_TRAIT_QUALIFIER int Push(const gLuaBase &LB, const char *&s) {
    lua_pushstring(LB.L, s);
    return 1;
  }

  /* vec<, float, > */

  LUA_TRAIT_FLOAT(Pull, int)(const gLuaBase &LB, int idx_, glm::vec<1, T> &v) {
    v.x = static_cast<T>(luaL_checknumber(LB.L, idx_));
    return 1;
  }

  LUA_TRAIT_INT(Pull, int)(const gLuaBase &LB, int idx_, glm::vec<1, T> &v) {
    v.x = static_cast<T>(luaL_checkinteger(LB.L, idx_));
    return 1;
  }

  LUA_TRAIT_QUALIFIER int Pull(const gLuaBase &LB, int idx_, glm::vec<1, bool> &v) {
    v.x = static_cast<bool>(lua_toboolean(LB.L, idx_));
    return 1;
  }

  LUA_TRAIT_FLOAT(Push, int)(const gLuaBase &LB, const glm::vec<1, T> &v) {
    lua_pushnumber(LB.L, static_cast<lua_Number>(v.x));
    return 1;
  }

  LUA_TRAIT_INT(Push, int)(const gLuaBase &LB, const glm::vec<1, T> &v) {
    lua_pushinteger(LB.L, static_cast<lua_Integer>(v.x));
    return 1;
  }

  LUA_TRAIT_QUALIFIER int Push(const gLuaBase &LB, const glm::vec<1, bool> &v) {
    return gLuaBase::Push(LB, v.x);
  }

  /// <summary>
  /// Convert one-or-more Lua values starting at idx into a suitable glm::vec<>
  /// structure; returning the number of stack values consumed to populate the
  /// vector.
  /// </summary>

  LUA_TRAIT_QUALIFIER int Pull(const gLuaBase &LB, int idx_, glm::vec<2, glm_Float> &v) {
    const TValue *o = glm_i2v(LB.L, idx_);
    if (l_likely(ttisvector2(o))) {
      v = glm_vecvalue(o).v2;
      return 1;
    }
    return luaL_typeerror(LB.L, idx_, LABEL_VECTOR2);
  }

  LUA_TRAIT_QUALIFIER int Pull(const gLuaBase &LB, int idx_, glm::vec<3, glm_Float> &v) {
    const TValue *o = glm_i2v(LB.L, idx_);
    if (l_likely(ttisvector3(o))) {
      v = glm_vecvalue(o).v3;
      return 1;
    }
    return luaL_typeerror(LB.L, idx_, LABEL_VECTOR3);
  }

  LUA_TRAIT_QUALIFIER int Pull(const gLuaBase &LB, int idx_, glm::vec<4, glm_Float> &v) {
    const TValue *o = glm_i2v(LB.L, idx_);
    if (l_likely(ttisvector4(o))) {
      v = glm_vecvalue(o).v4;
      return 1;
    }
    return luaL_typeerror(LB.L, idx_, LABEL_VECTOR4);
  }

  template<typename T>
  LUA_TRAIT_QUALIFIER int Pull(const gLuaBase &LB, int idx_, glm::vec<2, T> &v) {
    const TValue *o = glm_i2v(LB.L, idx_);
    if (l_likely(ttisvector2(o))) {
      const glm::vec<2, glm_Float> &_v = glm_vecvalue(o).v2;
      v = cast_vec2(_v, T);
      return 1;
    }
    return luaL_typeerror(LB.L, idx_, LABEL_VECTOR2);
  }

  template<typename T>
  LUA_TRAIT_QUALIFIER int Pull(const gLuaBase &LB, int idx_, glm::vec<3, T> &v) {
    const TValue *o = glm_i2v(LB.L, idx_);
    if (l_likely(ttisvector3(o))) {
      const glm::vec<3, glm_Float> &_v = glm_vecvalue(o).v3;
      v = cast_vec3(_v, T);
      return 1;
    }
    return luaL_typeerror(LB.L, idx_, LABEL_VECTOR3);
  }

  template<typename T>
  LUA_TRAIT_QUALIFIER int Pull(const gLuaBase &LB, int idx_, glm::vec<4, T> &v) {
    const TValue *o = glm_i2v(LB.L, idx_);
    if (l_likely(ttisvector4(o))) {
      const glm::vec<4, glm_Float> &_v = glm_vecvalue(o).v4;
      v = cast_vec4(_v, T);
      return 1;
    }
    return luaL_typeerror(LB.L, idx_, LABEL_VECTOR4);
  }

  template<glm::length_t L, typename T>
  LUA_TRAIT_QUALIFIER int Push(const gLuaBase &LB, const glm::vec<L, T> &v) {
    return glm_pushvec(LB.L, glmVector(v), L);
  }

  /* qua<?> */

  /// <summary>
  /// Convert one-or-more Lua values starting at idx into a suitable glm::qua<>
  /// structure.
  /// </summary>
  LUA_TRAIT_QUALIFIER int Pull(const gLuaBase LB, int idx_, glm::qua<glm_Float> &q) {
    const TValue *o = glm_i2v(LB.L, idx_);
    if (l_likely(ttisquat(o))) {
      q = gm_drift(glm_quatvalue(o).q);
      return 1;
    }
    return luaL_typeerror(LB.L, idx_, LABEL_QUATERN);
  }

  /// <summary>
  /// Convert the provided glm::qua into a Lua suitable value(s).
  /// </summary>
  LUA_TRAIT_QUALIFIER int Push(const gLuaBase &LB, const glm::qua<glm_Float> &q) {
    return glm_pushquat(LB.L, gm_drift(q));
  }

  /* mat<C, ?> */

  template<glm::length_t C, glm::length_t R>
  static int Pull(const gLuaBase &LB, int idx_, glm::mat<C, R, glm_Float> &m) {
    const TValue *o = glm_i2v(LB.L, idx_);
    if (l_likely(ttismatrix(o))) {
      const glmMatrix &mat = glm_mvalue(o);
      if (lua_matrix_cols(mat.size, mat.secondary) == C && lua_matrix_rows(mat.size, mat.secondary) == R)
        return mat.Get(m);
    }
    return luaL_error(LB.L, GLM_INVALID_MAT_STRUCTURE);
  }

  template<glm::length_t C, glm::length_t R>
  static int Push(gLuaBase &LB, const glm::mat<C, R, glm_Float> &m) {
    if (LB.can_recycle()) {
      lua_State *L_ = LB.L;

      lua_lock(L_);
      const TValue *o = glm_i2v(L_, LB.idx);
      if (ttismatrix(o)) {
        LB.idx++;

<<<<<<< HEAD
        glm_mvalue(o) = m;
        setobj2s(L, L->top, o); // lua_pushvalue
        api_incr_top(L);
        lua_unlock(L);
=======
        glm_mat_boundary(mvalue_ref(o)) = m;
        setobj2s(L_, L_->top, o); // lua_pushvalue
        api_incr_top(L_);
        lua_unlock(L_);
>>>>>>> 28fbacb7
        return 1;
      }
      lua_unlock(L_);
    }

#if defined(LUA_GLM_FORCED_RECYCLE)
    /* This library allocating memory is verboten! */
    return luaL_error(LB.L, "library configured to not allocate additional memory; use recycling mechanisms")
#else
    return glm_pushmat(LB.L, glmMatrix(m));
#endif
  }

#if defined(LUA_GLM_GEOM_EXTENSIONS)
  template<glm::length_t D, typename T>
  LUA_TRAIT_QUALIFIER int Pull(const gLuaBase &LB, int idx_, glm::AABB<D, T> &v) {
    Pull(LB, idx_, v.minPoint);
    Pull(LB, idx_ + 1, v.maxPoint);
    return 2;
  }

  template<glm::length_t D, typename T>
  LUA_TRAIT_QUALIFIER int Push(gLuaBase &LB, const glm::AABB<D, T> &v) {
    Push(LB, v.minPoint);
    Push(LB, v.maxPoint);
    return 2;
  }

  template<glm::length_t D, typename T>
  LUA_TRAIT_QUALIFIER int Pull(const gLuaBase &LB, int idx_, glm::Line<D, T> &l) {
    Pull(LB, idx_, l.pos);
    Pull(LB, idx_ + 1, l.dir);
#if defined(LUA_GLM_DRIFT)
    l.dir = gm_drift(l.dir);
#endif
    return 2;
  }

  template<glm::length_t D, typename T>
  LUA_TRAIT_QUALIFIER int Push(gLuaBase &LB, const glm::Line<D, T> &l) {
    Push(LB, l.pos);
    Push(LB, gm_drift(l.dir));
    return 2;
  }

  template<glm::length_t D, typename T>
  LUA_TRAIT_QUALIFIER int Pull(const gLuaBase &LB, int idx_, glm::LineSegment<D, T> &l) {
    Pull(LB, idx_, l.a);
    Pull(LB, idx_ + 1, l.b);
    return 2;
  }

  template<glm::length_t D, typename T>
  LUA_TRAIT_QUALIFIER int Push(gLuaBase &LB, const glm::LineSegment<D, T> &l) {
    Push(LB, l.a);
    Push(LB, l.b);
    return 2;
  }

  template<glm::length_t D, typename T>
  LUA_TRAIT_QUALIFIER int Pull(const gLuaBase &LB, int idx_, glm::Ray<D, T> &r) {
    Pull(LB, idx_, r.pos);
    Pull(LB, idx_ + 1, r.dir);
#if defined(LUA_GLM_DRIFT)
    r.dir = gm_drift(r.dir);
#endif
    return 2;
  }

  template<glm::length_t D, typename T>
  LUA_TRAIT_QUALIFIER int Push(gLuaBase &LB, const glm::Ray<D, T> &r) {
    Push(LB, r.pos);
    Push(LB, gm_drift(r.dir));
    return 2;
  }

  template<glm::length_t D, typename T>
  LUA_TRAIT_QUALIFIER int Pull(const gLuaBase &LB, int idx_, glm::Sphere<D, T> &s) {
    Pull(LB, idx_, s.pos);
    Pull(LB, idx_ + 1, s.r);
    return 2;
  }

  template<glm::length_t D, typename T>
  LUA_TRAIT_QUALIFIER int Push(gLuaBase &LB, const glm::Sphere<D, T> &s) {
    Push(LB, s.pos);
    Push(LB, s.r);
    return 2;
  }

  template<glm::length_t D, typename T>
  LUA_TRAIT_QUALIFIER int Pull(const gLuaBase &LB, int idx_, glm::Plane<D, T> &p) {
    Pull(LB, idx_, p.normal);
    Pull(LB, idx_ + 1, p.d);
    return 2;
  }

  template<glm::length_t D, typename T>
  LUA_TRAIT_QUALIFIER int Push(gLuaBase &LB, const glm::Plane<D, T> &p) {
    Push(LB, p.normal);
    Push(LB, p.d);
    return 2;
  }

  template<typename T>
  LUA_TRAIT_QUALIFIER int Pull(const gLuaBase &LB, int idx_, glm::Polygon<3, T> &p) {
    void *ptr = GLM_NULLPTR;
    if (idx_ <= 0)
      return luaL_error(LB.L, "Invalid PolygonPull operation; incorrect API usage");
    else if ((ptr = luaL_checkudata(LB.L, idx_, LUA_GLM_POLYGON_META)) == GLM_NULLPTR)
      return luaL_error(LB.L, "Invalid PolygonPull operation; not userdata");

    p = *(reinterpret_cast<glm::Polygon<3, T> *>(ptr));
    p.stack_idx = idx_;
    return 1;
  }

  /// <summary>
  /// All mutable operations mutate the referenced Polygon userdata; simply
  /// push that userdata back onto the Lua stack.
  /// </summary>
  template<typename T>
  LUA_TRAIT_QUALIFIER int Push(const gLuaBase &LB, const glm::Polygon<3, T> &p) {
    if (p.stack_idx >= 1) {
      lua_pushvalue(LB.L, p.stack_idx);
      return 1;
    }

    // This code-path is not implemented for the time being. All polygons must
    // already exist on the Lua stack. Otherwise polygon_new will need to be
    // duplicated here.
    return luaL_error(LB.L, "not implemented");
  }
#endif
};

/* }================================================================== */

/*
** {==================================================================
** Specializations
** ===================================================================
*/

#define AS_TYPE(...) VA_NARGS_CALL_OVERLOAD(AS_TYPE, __VA_ARGS__)
#define AS_TYPE1(Tr) Tr::as_type<>
#define AS_TYPE2(Tr, Type) Tr::as_type<Type>

template<typename V, typename T = V>
struct gLuaTraitCommon;

template<typename T>
struct gLuaTrait;

/// <summary>
/// </summary>
template<typename V, typename T>
struct gLuaTraitCommon : glm::type<T> {
  using type = T;
  using value_type = V;

  /// <summary>
  /// Empty-initialized
  /// </summary>
  LUA_TRAIT_QUALIFIER GLM_CONSTEXPR T zero() {
    return T(0);
  }

  /// <summary>
  /// Return true if the value starting at "idx" on the Lua stack corresponds
  /// to this type.
  /// </summary>
  LUA_TRAIT_QUALIFIER bool Is(const gLuaBase &LB, int idx) {
    return gLuaBase::Is<T>(LB, idx);
  }

  /// <summary>
  /// Return a descriptive parameter literal for debugging/error messaging.
  /// </summary>
  static GLM_CONSTEXPR const char *Label() {
    GLM_IF_CONSTEXPR (std::is_same<T, bool>::value) return "bool";
    else GLM_IF_CONSTEXPR (std::is_same<T, const char *>::value) return "string";
    else GLM_IF_CONSTEXPR (std::is_integral<T>::value) return LABEL_INTEGER;
    else GLM_IF_CONSTEXPR (std::is_floating_point<T>::value) return LABEL_NUMBER;
    return "Unknown_Type";
  }

  /// <summary>
  /// Given a current stack state, create a GLM object corresponding to the
  /// "type" this trait is capturing.
  ///
  /// @NOTE: This function will be invoked for each GLM bound parameter.
  ///   Force inlining by default (the compiler should be making this decision
  ///   anyway) will significantly increase the size of the shared object.
  ///   Instead, this function is beholden to GLM_FORCE_INLINE which is a
  ///   compile-time toggle.
  /// </summary>
  static GLM_INLINE const T Next(gLuaBase &LB) {
    T v = gLuaTrait<T>::zero();
    LB.idx += gLuaBase::Pull(LB, LB.idx, v);
    return v;
  }
};

template<typename T>
struct gLuaTrait : gLuaTraitCommon<T, T> {
  template<typename Type = T> using as_type = gLuaTrait<Type>;
};

template<glm::length_t D, typename T>
struct gLuaTrait<glm::vec<D, T>> : gLuaTraitCommon<T, glm::vec<D, T>> {
  template<typename Type = T> using as_type = gLuaTrait<glm::vec<D, Type>>;

  LUA_TRAIT_QUALIFIER GLM_CONSTEXPR glm::vec<D, T> zero() { return glm::vec<D, T>(T(0)); }
  LUA_TRAIT_QUALIFIER bool Is(const gLuaBase &LB, int idx) { return glm_vector_length(LB.L, idx) == D; }
  static GLM_CONSTEXPR const char *Label() {
    switch (D) {
      case 1: return LABEL_VECTOR1;
      case 2: return LABEL_VECTOR2;
      case 3: return LABEL_VECTOR3;
      case 4: return LABEL_VECTOR4;
      default:
        return LABEL_VECTOR;
    }
  }
};

template<typename T>
struct gLuaTrait<glm::qua<T>> : gLuaTraitCommon<T, glm::qua<T>> {

  LUA_TRAIT_QUALIFIER bool Is(const gLuaBase &LB, int idx) { return glm_isquat(LB.L, idx); }
  LUA_TRAIT_QUALIFIER GLM_CONSTEXPR glm::qua<T> zero() { return glm::qua<T>(1, 0, 0, 0); }
  static GLM_CONSTEXPR const char *Label() { return LABEL_QUATERN; }
};

template<glm::length_t C, glm::length_t R, typename T>
struct gLuaTrait<glm::mat<C, R, T>> : gLuaTraitCommon<T, glm::mat<C, R, T>> {
  template<typename Type = T> using as_type = gLuaTrait<glm::mat<C, R, Type>>;

  LUA_TRAIT_QUALIFIER GLM_CONSTEXPR glm::mat<C, R, T> zero() { return glm::mat<C, R, T>(T(0)); }
  LUA_TRAIT_QUALIFIER bool Is(const gLuaBase &LB, int idx) {
    glm::length_t size = 0, secondary = 0;
    return glm_ismatrix(LB.L, idx, size, secondary)
           && lua_matrix_cols(size, secondary) == C
           && lua_matrix_rows(size, secondary) == R;
  }

  static GLM_CONSTEXPR const char *Label() {
    switch (lua_matrix_cols(C, R)) {
      case 2: {
        switch (lua_matrix_rows(C, R)) {
          case 2: return LABEL_MATRIX "2x2";
          case 3: return LABEL_MATRIX "2x3";
          case 4: return LABEL_MATRIX "2x4";
          default:
            break;
        }
        break;
      }
      case 3: {
        switch (lua_matrix_rows(C, R)) {
          case 2: return LABEL_MATRIX "3x2";
          case 3: return LABEL_MATRIX "3x3";
          case 4: return LABEL_MATRIX "3x4";
          default:
            break;
        }
        break;
      }
      case 4: {
        switch (lua_matrix_rows(C, R)) {
          case 2: return LABEL_MATRIX "4x2";
          case 3: return LABEL_MATRIX "4x3";
          case 4: return LABEL_MATRIX "4x4";
          default:
            break;
        }
        break;
      }
      default:
        break;
    }
    return LABEL_MATRIX;
  }
};

using gLuaFloat = gLuaTrait<glm_Float>;
using gLuaNumber = gLuaTrait<glm_Number>;
using gLuaInteger = gLuaTrait<lua_Integer>;

template<typename T = glm_Float> using gLuaVec1 = gLuaTrait<glm::vec<1, T>>;
template<typename T = glm_Float> using gLuaVec2 = gLuaTrait<glm::vec<2, T>>;
template<typename T = glm_Float> using gLuaVec3 = gLuaTrait<glm::vec<3, T>>;
template<typename T = glm_Float> using gLuaVec4 = gLuaTrait<glm::vec<4, T>>;
template<typename T = glm_Float> using gLuaQuat = gLuaTrait<glm::qua<T>>;

template<typename T = glm_Float> using gLuaMat2x2 = gLuaTrait<glm::mat<2, 2, T>>;
template<typename T = glm_Float> using gLuaMat2x3 = gLuaTrait<glm::mat<2, 3, T>>;
template<typename T = glm_Float> using gLuaMat2x4 = gLuaTrait<glm::mat<2, 4, T>>;
template<typename T = glm_Float> using gLuaMat3x2 = gLuaTrait<glm::mat<3, 2, T>>;
template<typename T = glm_Float> using gLuaMat3x3 = gLuaTrait<glm::mat<3, 3, T>>;
template<typename T = glm_Float> using gLuaMat3x4 = gLuaTrait<glm::mat<3, 4, T>>;
template<typename T = glm_Float> using gLuaMat4x2 = gLuaTrait<glm::mat<4, 2, T>>;
template<typename T = glm_Float> using gLuaMat4x3 = gLuaTrait<glm::mat<4, 3, T>>;
template<typename T = glm_Float> using gLuaMat4x4 = gLuaTrait<glm::mat<4, 4, T>>;

/// <summary>
/// Specialization for implicitly normalizing direction vectors/quaternions.
/// </summary>
#if defined(LUA_GLM_DRIFT)
template<glm::length_t L, typename T = glm_Float>
struct gLuaDir : gLuaTrait<glm::vec<L, T>> {
  LUA_TRAIT_QUALIFIER glm::vec<L, T> Next(gLuaBase &LB) {
    return gm_drift(gLuaTrait<glm::vec<L, T>>::Next(LB));
  }
};
template<typename T = glm_Float> using gLuaDir2 = gLuaDir<2, T>;
template<typename T = glm_Float> using gLuaDir3 = gLuaDir<3, T>;
#else
template<typename T = glm_Float> using gLuaDir2 = gLuaTrait<glm::vec<2, T>>;
template<typename T = glm_Float> using gLuaDir3 = gLuaTrait<glm::vec<3, T>>;
#endif

/// <summary>
/// epsilon specialization for floating point types.
/// </summary>
template<typename T = glm_Float>
struct gLuaEps : gLuaTrait<T> {
  static GLM_CONSTEXPR const char *Label() { return "epsilon"; }
  LUA_TRAIT_QUALIFIER bool Is(const gLuaBase &LB, int idx) { return lua_isnoneornil(LB.L, idx) || gLuaTrait<T>::Is(LB, idx); }
  LUA_TRAIT_QUALIFIER T Next(gLuaBase &LB) {
    if (lua_isnoneornil(LB.L, LB.idx)) {
      LB.idx++;  // Skip the argument
      return glm::epsilon<T>();
    }
    return gLuaTrait<T>::Next(LB);
  }
};

/* }================================================================== */

/*
** {==================================================================
** Traits Functions.
** ===================================================================
*/

/*
** Generic Traits Operation:
**  (1) Extract data from Lua stack and convert into some glm suitable structure
**  (2) Execute the bound glm function: "R = F(...)"
**  (3) Convert the function result back into something suitable for Lua and it
**      onto the Lua stack: "gLuaBase::Push(LB, ...)"
**
** @NOTE: Must consider the evaluation of function arguments; these undefined
**  or unspecified depending on the C++ standard.
*/

#define _VA_NARGS_GLUE(x, y) x y
#define _VA_NARGS_RETURN_COUNT(_1_, _2_, _3_, _4_, _5_, _6_, _7_, _8_, _9_, _10_, count, ...) count
#define _VA_NARGS_EXPAND(args) _VA_NARGS_RETURN_COUNT args
#define _VA_NARGS_COUNT_MAX(...) _VA_NARGS_EXPAND((__VA_ARGS__, 10, 9, 8, 7, 6, 5, 4, 3, 2, 1, 0))
#define _VA_NARGS_COUNT 10

#define _VA_NARGS_OVERLOAD_MACRO2(name, count) name##count
#define _VA_NARGS_OVERLOAD_MACRO1(name, count) _VA_NARGS_OVERLOAD_MACRO2(name, count)
#define _VA_NARGS_OVERLOAD_MACRO(name, count) _VA_NARGS_OVERLOAD_MACRO1(name, count)
#define VA_NARGS_CALL_OVERLOAD(name, ...) _VA_NARGS_GLUE(_VA_NARGS_OVERLOAD_MACRO(name, _VA_NARGS_COUNT_MAX(__VA_ARGS__)), (__VA_ARGS__))

/* Mapping Lua stack values to function parameters */
#define TRAITS_FUNC(...) VA_NARGS_CALL_OVERLOAD(TRAITS_FUNC, __VA_ARGS__)

/* fail */
#define TRAITS_FUNC1(LB, F) \
  return gLuaBase::Push(LB)

/* F() */
#define TRAITS_FUNC2(LB, F) \
  return gLuaBase::Push(LB, F())

/* F(a) */
#define TRAITS_FUNC3(LB, F, A)               \
  LUA_MLM_BEGIN                              \
  return gLuaBase::Push(LB, F(A::Next(LB))); \
  LUA_MLM_END

/* F(a, b) */
#define TRAITS_FUNC4(LB, F, A, B)         \
  LUA_MLM_BEGIN                           \
  const A::type __a = A::Next(LB);        \
  const B::type __b = B::Next(LB);        \
  return gLuaBase::Push(LB, F(__a, __b)); \
  LUA_MLM_END

/* F(a, b, c)) */
#define TRAITS_FUNC5(LB, F, A, B, C)           \
  LUA_MLM_BEGIN                                \
  const A::type __a = A::Next(LB);             \
  const B::type __b = B::Next(LB);             \
  const C::type __c = C::Next(LB);             \
  return gLuaBase::Push(LB, F(__a, __b, __c)); \
  LUA_MLM_END

/* F(a, b, c, d) */
#define TRAITS_FUNC6(LB, F, A, B, C, D) \
  LUA_MLM_BEGIN                         \
  const A::type __a = A::Next(LB);      \
  const B::type __b = B::Next(LB);      \
  const C::type __c = C::Next(LB);      \
  const D::type __d = D::Next(LB);      \
  return gLuaBase::Push(LB, F(          \
    __a, __b, __c, __d                  \
  ));                                   \
  LUA_MLM_END

/* F(a, b, c, d, e) */
#define TRAITS_FUNC7(LB, F, A, B, C, D, E) \
  LUA_MLM_BEGIN                            \
  const A::type __a = A::Next(LB);         \
  const B::type __b = B::Next(LB);         \
  const C::type __c = C::Next(LB);         \
  const D::type __d = D::Next(LB);         \
  const E::type __e = E::Next(LB);         \
  return gLuaBase::Push(LB, F(             \
    __a, __b, __c, __d, __e                \
  ));                                      \
  LUA_MLM_END

/* F(a, b, c, d, e, g) */
#define TRAITS_FUNC8(LB, F, A, B, C, D, E, G) \
  LUA_MLM_BEGIN                               \
  const A::type __a = A::Next(LB);            \
  const B::type __b = B::Next(LB);            \
  const C::type __c = C::Next(LB);            \
  const D::type __d = D::Next(LB);            \
  const E::type __e = E::Next(LB);            \
  const G::type __g = G::Next(LB);            \
  return gLuaBase::Push(LB, F(                \
    __a, __b, __c, __d, __e, __g              \
  ));                                         \
  LUA_MLM_END

/* F(a, b, c, d, e, g, h) */
#define TRAITS_FUNC9(LB, F, A, B, C, D, E, G, H) \
  LUA_MLM_BEGIN                                  \
  const A::type __a = A::Next(LB);               \
  const B::type __b = B::Next(LB);               \
  const C::type __c = C::Next(LB);               \
  const D::type __d = D::Next(LB);               \
  const E::type __e = E::Next(LB);               \
  const G::type __g = G::Next(LB);               \
  const H::type __h = H::Next(LB);               \
  return gLuaBase::Push(LB, F(                   \
    __a, __b, __c, __d, __e, __g, __h            \
  ));                                            \
  LUA_MLM_END

/* F(a, b, c, d, e, g, h, i) */
#define TRAITS_FUNC10(LB, F, A, B, C, D, E, G, H, I) \
  LUA_MLM_BEGIN                                      \
  const A::type __a = A::Next(LB);                   \
  const B::type __b = B::Next(LB);                   \
  const C::type __c = C::Next(LB);                   \
  const D::type __d = D::Next(LB);                   \
  const E::type __e = E::Next(LB);                   \
  const G::type __g = G::Next(LB);                   \
  const H::type __h = H::Next(LB);                   \
  const I::type __i = I::Next(LB);                   \
  return gLuaBase::Push(LB, F(                       \
    __a, __b, __c, __d, __e, __g, __h, __i           \
  ));                                                \
  LUA_MLM_END

/*
** Place values onto the Lua stack in an order-of-evaluation independent
** fashion; returning the number of values placed onto the Lua stack.
*/
#define TRAITS_PUSH(...) VA_NARGS_CALL_OVERLOAD(TRAITS_PUSH, __VA_ARGS__)

#define TRAITS_PUSH1(LB) \
  return gLuaBase::Push(LB)

#define TRAITS_PUSH2(LB, A) \
  return gLuaBase::Push(LB, (A))

#define TRAITS_PUSH3(LB, A, B)             \
  LUA_MLM_BEGIN                            \
  const int __a = gLuaBase::Push(LB, (A)); \
  const int __b = gLuaBase::Push(LB, (B)); \
  return __a + __b;                        \
  LUA_MLM_END

#define TRAITS_PUSH4(LB, A, B, C)          \
  LUA_MLM_BEGIN                            \
  const int __a = gLuaBase::Push(LB, (A)); \
  const int __b = gLuaBase::Push(LB, (B)); \
  const int __c = gLuaBase::Push(LB, (C)); \
  return __a + __b + __c;                  \
  LUA_MLM_END

#define TRAITS_PUSH5(LB, A, B, C, D)       \
  LUA_MLM_BEGIN                            \
  const int __a = gLuaBase::Push(LB, (A)); \
  const int __b = gLuaBase::Push(LB, (B)); \
  const int __c = gLuaBase::Push(LB, (C)); \
  const int __d = gLuaBase::Push(LB, (D)); \
  return __a + __b + __c + __d;            \
  LUA_MLM_END

#define TRAITS_PUSH6(LB, A, B, C, D, E)    \
  LUA_MLM_BEGIN                            \
  const int __a = gLuaBase::Push(LB, (A)); \
  const int __b = gLuaBase::Push(LB, (B)); \
  const int __c = gLuaBase::Push(LB, (C)); \
  const int __d = gLuaBase::Push(LB, (D)); \
  const int __e = gLuaBase::Push(LB, (E)); \
  return __a + __b + __c + __d + __e;      \
  LUA_MLM_END

/* }================================================================== */

/*
** {==================================================================
** Argument Layouts
** ===================================================================
*/

/*
** Argument Layout: In most cases, the first argument to a glm::function is
** sufficient in template argument deduction. Moreover, that argument, or that
** trait, is often repeated. For example, consider a binary operation glm::dot.
** in which the vector/quaternion trait/type is repeated once.
**
** LAYOUT_*(F, Traits, ...) are defined by:
**    F - the glm::function being wrapped.
**    Tr - the first/deducing argument trait.
**    ... - Any trailing traits (types) consistent across all templates of the
**          same glm::function.
*/

/* Trait repetition */
#define LAYOUT_UNARY(LB, F, Tr, ...) VA_NARGS_CALL_OVERLOAD(TRAITS_FUNC, LB, F, Tr, ##__VA_ARGS__)
#define LAYOUT_BINARY(LB, F, Tr, ...) VA_NARGS_CALL_OVERLOAD(TRAITS_FUNC, LB, F, Tr, Tr, ##__VA_ARGS__)
#define LAYOUT_TERNARY(LB, F, Tr, ...) VA_NARGS_CALL_OVERLOAD(TRAITS_FUNC, LB, F, Tr, Tr, Tr, ##__VA_ARGS__)
#define LAYOUT_QUATERNARY(LB, F, Tr, ...) VA_NARGS_CALL_OVERLOAD(TRAITS_FUNC, LB, F, Tr, Tr, Tr, Tr, ##__VA_ARGS__)
#define LAYOUT_QUINARY(LB, F, Tr, ...) VA_NARGS_CALL_OVERLOAD(TRAITS_FUNC, LB, F, Tr, Tr, Tr, Tr, Tr, ##__VA_ARGS__)
#define LAYOUT_SENARY(LB, F, Tr, ...) VA_NARGS_CALL_OVERLOAD(TRAITS_FUNC, LB, F, Tr, Tr, Tr, Tr, Tr, Tr, ##__VA_ARGS__)

/* trait + eps op */
#define LAYOUT_BINARY_EPS(LB, F, Tr, ...) \
  VA_NARGS_CALL_OVERLOAD(TRAITS_FUNC, LB, F, Tr, gLuaEps<Tr::value_type>, ##__VA_ARGS__)

/* trait + trait::primitive op */
#define LAYOUT_BINARY_SCALAR(LB, F, Tr, ...) \
  VA_NARGS_CALL_OVERLOAD(TRAITS_FUNC, LB, F, Tr, gLuaTrait<Tr::value_type>, ##__VA_ARGS__)

/* trait + trait + eps op */
#define LAYOUT_TERNARY_EPS(LB, F, Tr, ...) \
  VA_NARGS_CALL_OVERLOAD(TRAITS_FUNC, LB, F, Tr, Tr, gLuaEps<Tr::value_type>, ##__VA_ARGS__)

/* trait + trait + trait::primitive op */
#define LAYOUT_TERNARY_SCALAR(LB, F, Tr, ...) \
  VA_NARGS_CALL_OVERLOAD(TRAITS_FUNC, LB, F, Tr, Tr, gLuaTrait<Tr::value_type>, ##__VA_ARGS__)

/* trait + trait + trait + trait + trait::primitive op */
#define LAYOUT_QUINARY_SCALAR(LB, F, Tr, ...) \
  VA_NARGS_CALL_OVERLOAD(TRAITS_FUNC, LB, F, Tr, Tr, Tr, Tr, gLuaTrait<Tr::value_type>, ##__VA_ARGS__)

/* trait + trait<int> op */
#define LAYOUT_VECTOR_INT(LB, F, Tr, ...) \
  VA_NARGS_CALL_OVERLOAD(TRAITS_FUNC, LB, F, Tr, Tr::as_type<int>, ##__VA_ARGS__)

/* trait + trait + trait + trait::primitive + trait::primitive op */
#define LAYOUT_BARYCENTRIC(LB, F, Tr, ...) \
  VA_NARGS_CALL_OVERLOAD(TRAITS_FUNC, LB, F, Tr, Tr, Tr, gLuaTrait<Tr::value_type>, gLuaTrait<Tr::value_type>, ##__VA_ARGS__)

/* unary or binary operator depending on the state of the Lua stack */
#define LAYOUT_UNARY_OR_BINARY(LB, F, Tr, ...)                       \
  LUA_MLM_BEGIN                                                      \
  if (lua_isnoneornil((LB).L, (LB).idx + 1))                         \
    VA_NARGS_CALL_OVERLOAD(TRAITS_FUNC, LB, F, Tr, ##__VA_ARGS__);   \
  VA_NARGS_CALL_OVERLOAD(TRAITS_FUNC, LB, F, Tr, Tr, ##__VA_ARGS__); \
  LUA_MLM_END

/* trait + {nil || trait::primitive} op */
#define LAYOUT_UNARY_OPTIONAL(LB, F, Tr, ...)                                               \
  LUA_MLM_BEGIN                                                                             \
  if (lua_isnoneornil((LB).L, (LB).idx + 1))                                                \
    VA_NARGS_CALL_OVERLOAD(TRAITS_FUNC, LB, F, Tr, ##__VA_ARGS__);                          \
  VA_NARGS_CALL_OVERLOAD(TRAITS_FUNC, LB, F, Tr, gLuaTrait<Tr::value_type>, ##__VA_ARGS__); \
  LUA_MLM_END

/* unary or ternary operator depending on state of Lua stack */
#define LAYOUT_UNARY_OR_TERNARY(LB, F, Tr, ...)                          \
  LUA_MLM_BEGIN                                                          \
  if (lua_isnoneornil((LB).L, (LB).idx + 1))                             \
    VA_NARGS_CALL_OVERLOAD(TRAITS_FUNC, LB, F, Tr, ##__VA_ARGS__);       \
  VA_NARGS_CALL_OVERLOAD(TRAITS_FUNC, LB, F, Tr, Tr, Tr, ##__VA_ARGS__); \
  LUA_MLM_END

/* trait + {trait || trait::primitive} op */
#define LAYOUT_BINARY_OPTIONAL(LB, F, Tr, ...)                                                \
  LUA_MLM_BEGIN                                                                               \
  if (gLuaTrait<Tr::value_type>::Is(LB, (LB).idx + 1))                                        \
    VA_NARGS_CALL_OVERLOAD(TRAITS_FUNC, LB, F, Tr, gLuaTrait<Tr::value_type>, ##__VA_ARGS__); \
  VA_NARGS_CALL_OVERLOAD(TRAITS_FUNC, LB, F, Tr, Tr, ##__VA_ARGS__);                          \
  LUA_MLM_END

/* trait + trait + {trait || trait::primitive} op */
#define LAYOUT_TERNARY_OPTIONAL(LB, F, Tr, ...)                                                   \
  LUA_MLM_BEGIN                                                                                   \
  if (gLuaTrait<Tr::value_type>::Is(LB, (LB).idx + 2))                                            \
    VA_NARGS_CALL_OVERLOAD(TRAITS_FUNC, LB, F, Tr, Tr, gLuaTrait<Tr::value_type>, ##__VA_ARGS__); \
  VA_NARGS_CALL_OVERLOAD(TRAITS_FUNC, LB, F, Tr, Tr, Tr, ##__VA_ARGS__);                          \
  LUA_MLM_END

/* */
#define LAYOUT_UNARY_NUMINT(LB, F, Tr, ...) \
  return gLuaBase::PushNumInt(LB, F(Tr::Next(LB)));

/* A binary integer layout that sanitizes the second argument (division/modulo zero) */
#define LAYOUT_BINARY_INTEGER(LB, F, Tr, ...)                           \
  LUA_MLM_BEGIN                                                         \
  if (Tr::Is(LB, (LB).idx + 1)) {                                       \
    const Tr::type __a = Tr::Next(LB);                                  \
    const Tr::type __b = Tr::Next(LB);                                  \
    if ((lua_Unsigned)__b + 1u <= 1u) { /* special cases: -1 or 0 */    \
      luaL_argcheck((LB).L, __b != 0, (LB).idx - 1, "zero");            \
      return gLuaBase::Push(LB, 0); /* overflow with 0x80000... / -1 */ \
    }                                                                   \
    return gLuaBase::Push(LB, F(__a, __b));                             \
  }                                                                     \
  /* Second argument is a number, fall-back to <number, number> */      \
  else if (gLuaNumber::Is(LB, (LB).idx + 1))                            \
    LAYOUT_BINARY(LB, F, gLuaNumber, ##__VA_ARGS__);                    \
  return luaL_typeerror((LB).L, (LB).idx, Tr::Label());                 \
  LUA_MLM_END

/* }================================================================== */

/*
** {==================================================================
** Common Argument Parsers
** ===================================================================
*/

/* A GLM function where the first argument (Tr) is sufficient in template argument deduction */
#define PARSE_UNARY(LB, F, ArgLayout, Tr, ...) \
  ArgLayout(LB, F, Tr, ##__VA_ARGS__);

/* Vector definition where the lua_Number operation takes priority */
#define PARSE_NUMBER_VECTOR(LB, F, ArgLayout, ...)                           \
  LUA_MLM_BEGIN                                                              \
  switch (ttypetag(glm_i2v((LB).L, (LB).idx))) {                             \
    case LUA_VFALSE: case LUA_VTRUE:                                         \
    case LUA_VSHRSTR: case LUA_VLNGSTR: /* string coercion */                \
    case LUA_VNUMINT: /* integer to number */                                \
    case LUA_VNUMFLT: ArgLayout(LB, F, gLuaNumber, ##__VA_ARGS__); break;    \
    case LUA_VVECTOR2: ArgLayout(LB, F, gLuaVec2<>, ##__VA_ARGS__); break;   \
    case LUA_VVECTOR3: ArgLayout(LB, F, gLuaVec3<>, ##__VA_ARGS__); break;   \
    case LUA_VVECTOR4: ArgLayout(LB, F, gLuaVec4<>, ##__VA_ARGS__); break;   \
    default:                                                                 \
      break;                                                                 \
  }                                                                          \
  return luaL_typeerror((LB).L, (LB).idx, LABEL_NUMBER " or " LABEL_VECTOR); \
  LUA_MLM_END

/* Vector definition where lua_Integer and lua_Number operations takes priority */
#define PARSE_INTEGER_NUMBER_VECTOR(LB, F, ILayout, FLayout, VLayout, ...)   \
  LUA_MLM_BEGIN                                                              \
  switch (ttypetag(glm_i2v((LB).L, (LB).idx))) {                             \
    case LUA_VFALSE: case LUA_VTRUE:                                         \
    case LUA_VNUMINT: ILayout(LB, F, gLuaInteger, ##__VA_ARGS__); break;     \
    case LUA_VSHRSTR: case LUA_VLNGSTR: /* string coercion */                \
    case LUA_VNUMFLT: FLayout(LB, F, gLuaNumber, ##__VA_ARGS__); break;      \
    case LUA_VVECTOR2: VLayout(LB, F, gLuaVec2<>, ##__VA_ARGS__); break;     \
    case LUA_VVECTOR3: VLayout(LB, F, gLuaVec3<>, ##__VA_ARGS__); break;     \
    case LUA_VVECTOR4: VLayout(LB, F, gLuaVec4<>, ##__VA_ARGS__); break;     \
    default:                                                                 \
      break;                                                                 \
  }                                                                          \
  return luaL_typeerror((LB).L, (LB).idx, LABEL_NUMBER " or " LABEL_VECTOR); \
  LUA_MLM_END

/* glm::function defined over the vector & quaternion space: vec1, vec2, vec3, vec4, quat */
#define PARSE_NUMBER_VECTOR_QUAT(LB, F, FLayout, VLayout, QLayout, ...)       \
  LUA_MLM_BEGIN                                                               \
  switch (ttypetag(glm_i2v((LB).L, (LB).idx))) {                              \
    case LUA_VFALSE: case LUA_VTRUE:                                          \
    case LUA_VSHRSTR: case LUA_VLNGSTR: /* string coercion */                 \
    case LUA_VNUMINT: /* integer to number */                                 \
    case LUA_VNUMFLT: FLayout(LB, F, gLuaNumber, ##__VA_ARGS__); break;       \
    case LUA_VVECTOR2: VLayout(LB, F, gLuaVec2<>, ##__VA_ARGS__); break;      \
    case LUA_VVECTOR3: VLayout(LB, F, gLuaVec3<>, ##__VA_ARGS__); break;      \
    case LUA_VVECTOR4: VLayout(LB, F, gLuaVec4<>, ##__VA_ARGS__); break;      \
    case LUA_VQUAT: QLayout(LB, F, gLuaQuat<>, ##__VA_ARGS__); break;         \
    default:                                                                  \
      break;                                                                  \
  }                                                                           \
  return luaL_typeerror((LB).L, (LB).idx, LABEL_VECTOR " or " LABEL_QUATERN); \
  LUA_MLM_END

/*
** A glm::function that defined over any NxM matrix
**
** @NOTE: This parser does not throw an error if the Value is not a known matrix
**  value. This is to simplify the EQUAL/HASH operations.
*/
#define PARSE_MATRIX(LB, Value, F, ArgLayout, ...)                    \
  LUA_MLM_BEGIN                                                       \
  switch (gm_cols(Value)) {                                           \
    case 2: {                                                         \
      switch (gm_rows(Value)) {                                       \
        case 2: ArgLayout(LB, F, gLuaMat2x2<>, ##__VA_ARGS__); break; \
        case 3: ArgLayout(LB, F, gLuaMat2x3<>, ##__VA_ARGS__); break; \
        case 4: ArgLayout(LB, F, gLuaMat2x4<>, ##__VA_ARGS__); break; \
        default:                                                      \
          break;                                                      \
      }                                                               \
      break;                                                          \
    }                                                                 \
    case 3: {                                                         \
      switch (gm_rows(Value)) {                                       \
        case 2: ArgLayout(LB, F, gLuaMat3x2<>, ##__VA_ARGS__); break; \
        case 3: ArgLayout(LB, F, gLuaMat3x3<>, ##__VA_ARGS__); break; \
        case 4: ArgLayout(LB, F, gLuaMat3x4<>, ##__VA_ARGS__); break; \
        default:                                                      \
          break;                                                      \
      }                                                               \
      break;                                                          \
    }                                                                 \
    case 4: {                                                         \
      switch (gm_rows(Value)) {                                       \
        case 2: ArgLayout(LB, F, gLuaMat4x2<>, ##__VA_ARGS__); break; \
        case 3: ArgLayout(LB, F, gLuaMat4x3<>, ##__VA_ARGS__); break; \
        case 4: ArgLayout(LB, F, gLuaMat4x4<>, ##__VA_ARGS__); break; \
        default:                                                      \
          break;                                                      \
      }                                                               \
      break;                                                          \
    }                                                                 \
    default:                                                          \
      break;                                                          \
  }                                                                   \
  LUA_MLM_END

/* A glm::function that operates only on NxN matrices */
#define PARSE_SYMMETRIC_MATRIX(LB, F, ArgLayout, ...)                        \
  LUA_MLM_BEGIN                                                              \
  const TValue *_tv = glm_i2v((LB).L, (LB).idx);                             \
  if (l_likely(ttismatrix(_tv) && gm_cols(_tv) == gm_rows(_tv))) {           \
    switch (gm_cols(_tv)) {                                                  \
      case 2: ArgLayout(LB, F, gLuaMat2x2<>, ##__VA_ARGS__); break;          \
      case 3: ArgLayout(LB, F, gLuaMat3x3<>, ##__VA_ARGS__); break;          \
      case 4: ArgLayout(LB, F, gLuaMat4x4<>, ##__VA_ARGS__); break;          \
      default:                                                               \
        return luaL_typeerror((LB).L, (LB).idx, GLM_INVALID_MAT_DIMENSIONS); \
    }                                                                        \
  }                                                                          \
  return luaL_typeerror((LB).L, (LB).idx, LABEL_SYMMETRIC_MATRIX);           \
  LUA_MLM_END

/*
** a glm::function that operates on rotation matrices
**
** @NOTE: All geometric objects must support multiplication operations for
**  quaternions, mat3x3, mat3x4, mat4x3, and mat4x4.
*/
#define PARSE_ROTATION_MATRIX(LB, F, ArgLayout, ...)                          \
  LUA_MLM_BEGIN                                                               \
  const TValue *_tv = glm_i2v((LB).L, (LB).idx);                              \
  switch (ttypetag(_tv)) {                                                    \
    case LUA_VQUAT: ArgLayout(LB, F, gLuaQuat<>, ##__VA_ARGS__); break;       \
    case LUA_VMATRIX: {                                                       \
      const glm::length_t size = gm_cols(_tv);                                \
      const glm::length_t secondary_size = gm_rows(_tv);                      \
      if (size == 3 && secondary_size == 3) ArgLayout(LB, F, gLuaMat3x3<>, ##__VA_ARGS__); \
      if (size == 3 && secondary_size == 4) ArgLayout(LB, F, gLuaMat3x4<>, ##__VA_ARGS__); \
      if (size == 4 && secondary_size == 3) ArgLayout(LB, F, gLuaMat4x3<>, ##__VA_ARGS__); \
      if (size == 4 && secondary_size == 4) ArgLayout(LB, F, gLuaMat4x4<>, ##__VA_ARGS__); \
      return luaL_typeerror((LB).L, (LB).idx, GLM_INVALID_MAT_DIMENSIONS);    \
      break;                                                                  \
    }                                                                         \
    default:                                                                  \
      break;                                                                  \
  }                                                                           \
  return luaL_typeerror((LB).L, (LB).idx, LABEL_QUATERN " or " LABEL_MATRIX); \
  LUA_MLM_END

/*
** Generalized int16_t, int32_t, etc. definition
**
** @NOTE: Due to the nature of storing most/all data as floating point types,
**  bitfield operations on vectors may be inconsistent with float -> int -> float
**  casting.
**
**  Therefore, all INTEGER_VECTOR definitions are considered unsafe when the
**  function isn't explicitly operating on lua_Integer types.
*/
#define PARSE_VECTOR_TYPE(LB, F, ArgLayout, IType, ...)                         \
  LUA_MLM_BEGIN                                                                 \
  switch (ttypetag(glm_i2v((LB).L, (LB).idx))) {                                \
    case LUA_VFALSE: case LUA_VTRUE:                                            \
    case LUA_VSHRSTR: case LUA_VLNGSTR: /* string coercion */                   \
    case LUA_VNUMINT: /* integer to number */                                   \
    case LUA_VNUMFLT: ArgLayout(LB, F, gLuaTrait<IType>, ##__VA_ARGS__); break; \
    case LUA_VVECTOR2: ArgLayout(LB, F, gLuaVec2<IType>, ##__VA_ARGS__); break; \
    case LUA_VVECTOR3: ArgLayout(LB, F, gLuaVec3<IType>, ##__VA_ARGS__); break; \
    case LUA_VVECTOR4: ArgLayout(LB, F, gLuaVec4<IType>, ##__VA_ARGS__); break; \
    default:                                                                    \
      break;                                                                    \
  }                                                                             \
  return luaL_typeerror((LB).L, (LB).idx, LABEL_NUMBER " or " LABEL_VECTOR);    \
  LUA_MLM_END

/* }================================================================== */

/*
** {==================================================================
** Generic Function API
** ===================================================================
*/

/* Common function declaration for all Lua-binded GLM functions. */
#define GLM_BINDING_QUALIFIER(NAME) static int GLM_NAME(NAME)(lua_State *L)

/*
** Exception handling wrapper for generic API functions.
**
** Generic try/catch blocks are used to avoid any lingering std::logic_error and
** std::runtime_error exceptions that could be thrown by GLM.
**
** @NOTE: This toggle isn't required for versions of Lua compiled with C++ so
**    long as LUAI_TRY handles exceptions via try/catch. Although, the flags
**    LUA_USE_LONGJMP & LUA_CPP_EXCEPTIONS can change that functionality.
*/
#if defined(LUA_GLM_SAFE)
  #define GLM_BINDING_BEGIN         \
    gLuaBase LB(L);                 \
    /* Ensure LB.top() is cached */ \
    const int __top = LB.top();     \
    try {

  #define GLM_BINDING_END                 \
    }                                     \
    catch (const std::exception &e) {     \
      lua_settop(L, __top);               \
      lua_pushstring(L, e.what());        \
    }                                     \
    catch (...) {                         \
      lua_settop(L, __top);               \
      lua_pushstring(L, "GLM exception"); \
    }                                     \
    return lua_error(L);
#else
  #define GLM_BINDING_BEGIN gLuaBase LB(L);
  #define GLM_BINDING_END
#endif

/* GLM function that corresponds to one unique set of function parameters */
#define TRAITS_DEFN(Name, F, ...)                              \
  GLM_BINDING_QUALIFIER(Name) {                                \
    GLM_BINDING_BEGIN                                          \
    VA_NARGS_CALL_OVERLOAD(TRAITS_FUNC, LB, F, ##__VA_ARGS__); \
    GLM_BINDING_END                                            \
  }

/* A GLM function where the first argument (Tr) is sufficient in template argument deduction; */
#define TRAITS_LAYOUT_DEFN(Name, F, ArgLayout, Tr, ...) \
  GLM_BINDING_QUALIFIER(Name) {                         \
    GLM_BINDING_BEGIN                                   \
    ArgLayout(LB, F, Tr, ##__VA_ARGS__);                \
    GLM_BINDING_END                                     \
  }

/* A operation defined for two traits; often 2D/3D or 3D/4D vectors. */
#define TRAITS_BINARY_LAYOUT_DEFN(Name, F, ArgLayout, A, B, ...)            \
  GLM_BINDING_QUALIFIER(Name) {                                             \
    GLM_BINDING_BEGIN                                                       \
    if (A::Is(LB, (LB).idx)) ArgLayout(LB, F, A, ##__VA_ARGS__);            \
    if (B::Is(LB, (LB).idx)) ArgLayout(LB, F, B, ##__VA_ARGS__);            \
    return luaL_error((LB).L, "%s or %s expected", A::Label(), B::Label()); \
    GLM_BINDING_END                                                         \
  }

/* Vector definition where the lua_Number operation takes priority */
#define NUMBER_VECTOR_DEFN(Name, F, ArgLayout, ...)       \
  GLM_BINDING_QUALIFIER(Name) {                           \
    GLM_BINDING_BEGIN                                     \
    PARSE_NUMBER_VECTOR(LB, F, ArgLayout, ##__VA_ARGS__); \
    GLM_BINDING_END                                       \
  }

/* Vector definition where lua_Integer and lua_Number operations takes priority */
#define INTEGER_NUMBER_VECTOR_DEFN(Name, F, ArgLayout, ...)                             \
  GLM_BINDING_QUALIFIER(Name) {                                                         \
    GLM_BINDING_BEGIN                                                                   \
    PARSE_INTEGER_NUMBER_VECTOR(LB, F, ArgLayout, ArgLayout, ArgLayout, ##__VA_ARGS__); \
    GLM_BINDING_END                                                                     \
  }

#define INTEGER_NUMBER_VECTOR_DEFNS(Name, F, ILayout, FLayout, VLayout, ...)      \
  GLM_BINDING_QUALIFIER(Name) {                                                   \
    GLM_BINDING_BEGIN                                                             \
    PARSE_INTEGER_NUMBER_VECTOR(LB, F, ILayout, FLayout, VLayout, ##__VA_ARGS__); \
    GLM_BINDING_END                                                               \
  }

/* glm::function defined over the vector & quaternion space: vec1, vec2, vec3, vec4, quat */
#define NUMBER_VECTOR_QUAT_DEFN(Name, F, ArgLayout, ...)                             \
  GLM_BINDING_QUALIFIER(Name) {                                                      \
    GLM_BINDING_BEGIN                                                                \
    PARSE_NUMBER_VECTOR_QUAT(LB, F, ArgLayout, ArgLayout, ArgLayout, ##__VA_ARGS__); \
    GLM_BINDING_END                                                                  \
  }

#define NUMBER_VECTOR_QUAT_DEFNS(Name, F, FLayout, VLayout, QLayout, ...)      \
  GLM_BINDING_QUALIFIER(Name) {                                                \
    GLM_BINDING_BEGIN                                                          \
    PARSE_NUMBER_VECTOR_QUAT(LB, F, FLayout, VLayout, QLayout, ##__VA_ARGS__); \
    GLM_BINDING_END                                                            \
  }

/* A glm::function that defined over any quaternions */
#define QUAT_DEFN(Name, F, ArgLayout, ...)                    \
  GLM_BINDING_QUALIFIER(Name) {                               \
    GLM_BINDING_BEGIN                                         \
    PARSE_UNARY(LB, F, ArgLayout, gLuaQuat<>, ##__VA_ARGS__); \
    GLM_BINDING_END                                           \
  }

/* A glm::function that defined over any NxM matrix */
#define MATRIX_DEFN(Name, F, ArgLayout, ...)               \
  GLM_BINDING_QUALIFIER(Name) {                            \
    GLM_BINDING_BEGIN                                      \
    const TValue *_m = glm_i2v((LB).L, (LB).idx);          \
    if (l_likely(ttismatrix(_m)))                          \
      PARSE_MATRIX(LB, _m, F, ArgLayout, ##__VA_ARGS__);   \
    return luaL_typeerror((LB).L, (LB).idx, LABEL_MATRIX); \
    GLM_BINDING_END                                        \
  }

/* A glm::function that operates only on NxN matrices */
#define SYMMETRIC_MATRIX_DEFN(Name, F, ArgLayout, ...)       \
  GLM_BINDING_QUALIFIER(Name) {                              \
    GLM_BINDING_BEGIN                                        \
    PARSE_SYMMETRIC_MATRIX(LB, F, ArgLayout, ##__VA_ARGS__); \
    GLM_BINDING_END                                          \
  }

/* a glm::function that operates on rotation matrices */
#define ROTATION_MATRIX_DEFN(Name, F, ArgLayout, ...)       \
  GLM_BINDING_QUALIFIER(Name) {                             \
    GLM_BINDING_BEGIN                                       \
    PARSE_ROTATION_MATRIX(LB, F, ArgLayout, ##__VA_ARGS__); \
    GLM_BINDING_END                                         \
  }

/* Generalized int16_t, int32_t, etc. function definition */
#define INTEGER_VECTOR_DEFN(Name, F, ArgLayout, IType, ...)    \
  GLM_BINDING_QUALIFIER(Name) {                                \
    GLM_BINDING_BEGIN                                          \
    PARSE_VECTOR_TYPE(LB, F, ArgLayout, IType, ##__VA_ARGS__); \
    GLM_BINDING_END                                            \
  }

/* }================================================================== */

/*
** {==================================================================
** Function Bindings
** ===================================================================
*/

/* glm/gtx/hash.hpp */
#define STD_HASH(LB, F, Traits, ...)          \
  LUA_MLM_BEGIN                               \
  F<Traits::type> hash;                       \
  gLuaBase::Push(LB, hash(Traits::Next(LB))); \
  LUA_MLM_END

/* Generic equals layout */
#define _EQUAL(LB, F, Tr, Tr_Row)                                              \
  LUA_MLM_BEGIN                                                                \
  const Tr::type __a = Tr::Next(LB);                                           \
  const Tr::type __b = Tr::Next(LB);                                           \
  const TValue *_tv3 = glm_i2v((LB).L, (LB).idx);                              \
  if (!_isvalid((LB).L, _tv3)) /* <Tr, Tr> */                                  \
    return gLuaBase::Push(LB, F(__a, __b));                                    \
  else if (ttisfloat(_tv3)) /* <Tr, Tr, eps> */                                \
    return gLuaBase::Push(LB, F(__a, __b, gLuaEps<Tr::value_type>::Next(LB))); \
  else if (ttisinteger(_tv3)) /* <Tr, Tr, ULPs> */                             \
    return gLuaBase::Push(LB, F(__a, __b, gLuaTrait<int>::Next(LB)));          \
  else if (Tr_Row::Is(LB, (LB).idx)) /* <Tr, Tr, vec> */                       \
    return gLuaBase::Push(LB, F(__a, __b, Tr_Row::Next(LB)));                  \
  return luaL_typeerror((LB).L, (LB).idx, "expected none, " LABEL_NUMBER " or " LABEL_VECTOR); \
  LUA_MLM_END

/*
** Accumulation for min/max functions, where arguments can be the Trait or a primitive
**
** @TODO: Potentially handle the case of LB.idx not changing after an iteration
*/
#define MIN_MAX(LB, F, A, ...)                               \
  LUA_MLM_BEGIN                                              \
  A::type base = A::Next(LB);                                \
  while ((LB).idx <= (LB).top()) {                           \
    if (A::Is(LB, (LB).idx))                                 \
      base = F(base, A::Next(LB));                           \
    else if (gLuaTrait<A::value_type>::Is(LB, (LB).idx))     \
      base = F(base, gLuaTrait<A::value_type>::Next(LB));    \
    else                                                     \
      return luaL_error((LB).L, "%s or %s expected",         \
             A::Label(), gLuaTrait<A::value_type>::Label()); \
  }                                                          \
  return gLuaBase::Push(LB, base);                           \
  LUA_MLM_END

/* glm::qr_decompose */
#define QRDECOMPOSE(LB, F, Tr, ...) \
  LUA_MLM_BEGIN                     \
  Tr::type q, r;                    \
  F(Tr::Next(LB), q, r);            \
  TRAITS_PUSH(LB, q, r);            \
  LUA_MLM_END

/* glm::clamp */
#define CLAMP(LB, F, Tr, ...)                                                                                  \
  LUA_MLM_BEGIN                                                                                                \
  if (lua_isnoneornil((LB).L, (LB).idx + 1) && lua_isnoneornil((LB).L, (LB).idx + 2)) /* <vec, 0, 1> */        \
    TRAITS_FUNC(LB, F, Tr);                                                                                    \
  else if (gLuaTrait<Tr::value_type>::Is(LB, (LB).idx + 1) && gLuaTrait<Tr::value_type>::Is(LB, (LB).idx + 2)) \
    TRAITS_FUNC(LB, F, Tr, gLuaTrait<Tr::value_type>, gLuaTrait<Tr::value_type>); /* <vec, minVal, maxVal> */  \
  else                                                                                                         \
    LAYOUT_TERNARY(LB, F, Tr); /* <vector, minVector, maxVector> */                                            \
  LUA_MLM_END

/* glm::intersectLineSphere */
#define INTERSECT_LINE_SPHERE(LB, F, Tr, ...)                    \
  LUA_MLM_BEGIN                                                  \
  Tr::type v5, v6, v7, v8;                                       \
  const Tr::type v1 = Tr::Next(LB);                              \
  const Tr::type v2 = Tr::Next(LB);                              \
  const Tr::type v3 = Tr::Next(LB);                              \
  const Tr::value_type v4 = gLuaTrait<Tr::value_type>::Next(LB); \
  if (glm::intersectLineSphere(v1, v2, v3, v4, v5, v6, v7, v8))  \
    TRAITS_PUSH(LB, v5, v6, v7, v8);                             \
  return gLuaBase::Push(LB);                                     \
  LUA_MLM_END

/* glm::intersectRayPlane */
#define INTERSECT_RAY_PLANE(LB, F, Tr, ...)       \
  LUA_MLM_BEGIN                                   \
  Tr::value_type v5;                              \
  const Tr::type v1 = Tr::Next(LB);               \
  const Tr::type v2 = gm_drift(Tr::Next(LB));     \
  const Tr::type v3 = Tr::Next(LB);               \
  const Tr::type v4 = Tr::Next(LB);               \
  if (glm::intersectRayPlane(v1, v2, v3, v4, v5)) \
    return gLuaBase::Push(LB, v5);                \
  return gLuaBase::Push(LB);                      \
  LUA_MLM_END

/* glm::intersectRaySphere */
#define INTERSECT_RAY_SPHERE(LB, F, Tr, ...)                     \
  LUA_MLM_BEGIN                                                  \
  Tr::type v5, v6;                                               \
  const Tr::type v1 = Tr::Next(LB);                              \
  const Tr::type v2 = gm_drift(Tr::Next(LB));                    \
  const Tr::type v3 = Tr::Next(LB);                              \
  const Tr::value_type v4 = gLuaTrait<Tr::value_type>::Next(LB); \
  if (glm::intersectRaySphere(v1, v2, v3, v4, v5, v6))           \
    TRAITS_PUSH(LB, v5, v6);                                     \
  return gLuaBase::Push(LB);                                     \
  LUA_MLM_END

/* LUA_VECTOR_EXTENSIONS: glm::smoothDamp */
#define SMOOTH_DAMP(LB, F, Tr, ...)                              \
  LUA_MLM_BEGIN                                                  \
  const Tr::type c = Tr::Next(LB);                               \
  const Tr::type t = Tr::Next(LB);                               \
  Tr::type cv = Tr::Next(LB);                                    \
  const Tr::value_type st = gLuaTrait<Tr::value_type>::Next(LB); \
  const Tr::value_type ms = gLuaTrait<Tr::value_type>::Next(LB); \
  const Tr::value_type dt = gLuaTrait<Tr::value_type>::Next(LB); \
  const Tr::type result = F(c, t, cv, st, ms, dt);               \
  TRAITS_PUSH(LB, result, cv);                                   \
  LUA_MLM_END

/* }================================================================== */

#endif<|MERGE_RESOLUTION|>--- conflicted
+++ resolved
@@ -567,17 +567,10 @@
       if (ttismatrix(o)) {
         LB.idx++;
 
-<<<<<<< HEAD
         glm_mvalue(o) = m;
-        setobj2s(L, L->top, o); // lua_pushvalue
-        api_incr_top(L);
-        lua_unlock(L);
-=======
-        glm_mat_boundary(mvalue_ref(o)) = m;
         setobj2s(L_, L_->top, o); // lua_pushvalue
         api_incr_top(L_);
         lua_unlock(L_);
->>>>>>> 28fbacb7
         return 1;
       }
       lua_unlock(L_);
