--- conflicted
+++ resolved
@@ -451,13 +451,7 @@
 Keep a persistent list of commands that have been run on the Lua interpreter. With the `LUA_HISTORY` environment variable used to declare the location history.
 
 ## Building
-<<<<<<< HEAD
 As of [LinkCommitHere](...), LuaGLM can only be compiled as C++ code.
-=======
-The Lua core can be compiled as C or as C++ code. All functions required to integrate GLM into Lua are defined in [lglm_core.h](lglm_core.h). The mechanism for aliasing the GLM structures across C/C++ boundaries is provided in [lglm.hpp](lglm.hpp). And the GLM/Lua integration is implemented in [lglm.cpp](lglm.cpp).
-
-As `lglm.cpp` must be compiled as C++, the preprocessor flag `LUA_C_LINKAGE` is used to synchronize the calling convention required to link it with the rest of Lua. Beware of language boundary issues!
->>>>>>> 28fbacb7
 
 ### Make
 An modified version of the makefile [bundled](https://www.lua.org/download.html) with release versions of Lua. The same instructions apply:
@@ -493,18 +487,10 @@
 Note, not all Lua-specific options are listed.
 
 - **Compilation**:
-<<<<<<< HEAD
-  - **ONE\_LUA**: Compile Lua core, libraries, and interpreter as a single file;
-  - **LUA\_NATIVE\_ARCH**: Enable compiler optimizations for the native processor architecture;
-  - **LUA\_NO\_DUMP**: Disable the dump module (dumping Lua functions as precompiled chunks);
-  - **LUA\_NO\_BYTECODE**: Disables the usage of lua_load with binary chunks;
-=======
   - **ONE\_LUA**: Compile Lua core, libraries, and interpreter as a single file.
-  - **LUA\_C\_LINKAGE**: An indication to `lglm.cpp` that the Lua core has C linkage.
   - **LUA\_NATIVE\_ARCH**: Enable compiler optimizations for the native processor architecture.
   - **LUA\_NO\_DUMP**: Disable the dump module (dumping Lua functions as precompiled chunks).
   - **LUA\_NO\_BYTECODE**: Disables the usage of lua_load with binary chunks.
->>>>>>> 28fbacb7
   - **LUA\_NO\_PARSER**: Compile the Lua core so it does not contain the parsing modules (lcode, llex, lparser). Only binary files and strings, precompiled with luac, can be loaded.
 - **Testing**:
   - **LUA\_INCLUDE\_TEST**: Include ltests.h and testing modules. Note this option enables many of the following flags by default.
