/*
** $Id: ltable.c $
** Lua tables (hash)
** See Copyright Notice in lua.h
*/

#define ltable_c
#define LUA_CORE

#include "lprefix.h"


/*
** Implementation of tables (aka arrays, objects, or hash tables).
** Tables keep its elements in two parts: an array part and a hash part.
** Non-negative integer keys are all candidates to be kept in the array
** part. The actual size of the array is the largest 'n' such that
** more than half the slots between 1 and n are in use.
** Hash uses a mix of chained scatter table with Brent's variation.
** A main invariant of these tables is that, if an element is not
** in its main position (i.e. the 'original' position that its hash gives
** to it), then the colliding element is in its own main position.
** Hence even when the load factor reaches 100%, performance remains good.
*/

#include <math.h>
#include <limits.h>

#include "lua.h"

#include "ldebug.h"
#include "ldo.h"
#include "lgc.h"
#include "lmem.h"
#include "lobject.h"
#include "lglm_core.h"
#include "lstate.h"
#include "lstring.h"
#include "ltable.h"
#include "lvm.h"


/*
** MAXABITS is the largest integer such that MAXASIZE fits in an
** unsigned int.
*/
#define MAXABITS	cast_int(sizeof(int) * CHAR_BIT - 1)


/*
** MAXASIZE is the maximum size of the array part. It is the minimum
** between 2^MAXABITS and the maximum size that, measured in bytes,
** fits in a 'size_t'.
*/
#define MAXASIZE	luaM_limitN(1u << MAXABITS, TValue)

/*
** MAXHBITS is the largest integer such that 2^MAXHBITS fits in a
** signed int.
*/
#define MAXHBITS	(MAXABITS - 1)


/*
** MAXHSIZE is the maximum size of the hash part. It is the minimum
** between 2^MAXHBITS and the maximum size such that, measured in bytes,
** it fits in a 'size_t'.
*/
#define MAXHSIZE	luaM_limitN(1u << MAXHBITS, Node)


/*
** When the original hash value is good, hashing by a power of 2
** avoids the cost of '%'.
*/
#define hashpow2(t,n)		(gnode(t, lmod((n), sizenode(t))))

/*
** for other types, it is better to avoid modulo by power of 2, as
** they can have many 2 factors.
*/
#define hashmod(t,n)	(gnode(t, ((n) % ((sizenode(t)-1)|1))))


#define hashstr(t,str)		hashpow2(t, (str)->hash)
#define hashboolean(t,p)	hashpow2(t, p)

#define hashint(t,i)		hashpow2(t, i)


#define hashpointer(t,p)	hashmod(t, point2uint(p))


#define dummynode		(&dummynode_)

static const Node dummynode_ = {
  {{NULL}, LUA_VEMPTY,  /* value's value and type */
   LUA_VNIL, 0, {NULL}}  /* key type, next, and key value */
};


static const TValue absentkey = {ABSTKEYCONSTANT};



/*
** Hash for floating-point numbers.
** The main computation should be just
**     n = frexp(n, &i); return (n * INT_MAX) + i
** but there are some numerical subtleties.
** In a two-complement representation, INT_MAX does not has an exact
** representation as a float, but INT_MIN does; because the absolute
** value of 'frexp' is smaller than 1 (unless 'n' is inf/NaN), the
** absolute value of the product 'frexp * -INT_MIN' is smaller or equal
** to INT_MAX. Next, the use of 'unsigned int' avoids overflows when
** adding 'i'; the use of '~u' (instead of '-u') avoids problems with
** INT_MIN.
*/
#if !defined(l_hashfloat)
static int l_hashfloat (lua_Number n) {
  int i;
  lua_Integer ni;
  n = l_mathop(frexp)(n, &i) * -cast_num(INT_MIN);
  if (!lua_numbertointeger(n, &ni)) {  /* is 'n' inf/-inf/NaN? */
    lua_assert(luai_numisnan(n) || l_mathop(fabs)(n) == cast_num(HUGE_VAL));
    return 0;
  }
  else {  /* normal case */
    unsigned int u = cast_uint(i) + cast_uint(ni);
    return cast_int(u <= cast_uint(INT_MAX) ? u : ~u);
  }
}
#endif


/*
** returns the 'main' position of an element in a table (that is,
** the index of its hash value). The key comes broken (tag in 'ktt'
** and value in 'vkl') so that we can call it on keys inserted into
** nodes.
*/
static Node *mainposition (const Table *t, int ktt, const Value *kvl) {
  switch (withvariant(ktt)) {
<<<<<<< HEAD
    case LUA_VNUMINT:
      return hashint(t, ivalueraw(*kvl));
    case LUA_VNUMFLT:
      return hashmod(t, l_hashfloat(fltvalueraw(*kvl)));
    case LUA_VVECTOR2:
    case LUA_VVECTOR3:
    case LUA_VVECTOR4:
    case LUA_VQUAT:
      return hashmod(t, glmcVec_hash(kvl, ktt));
    case LUA_VSHRSTR:
      return hashstr(t, tsvalueraw(*kvl));
    case LUA_VLNGSTR:
      return hashpow2(t, luaS_hashlongstr(tsvalueraw(*kvl)));
=======
    case LUA_VNUMINT: {
      lua_Integer key = ivalueraw(*kvl);
      return hashint(t, key);
    }
    case LUA_VNUMFLT: {
      lua_Number n = fltvalueraw(*kvl);
      return hashmod(t, l_hashfloat(n));
    }
    case LUA_VSHRSTR: {
      TString *ts = tsvalueraw(*kvl);
      return hashstr(t, ts);
    }
    case LUA_VLNGSTR: {
      TString *ts = tsvalueraw(*kvl);
      return hashpow2(t, luaS_hashlongstr(ts));
    }
>>>>>>> eadd8c71
    case LUA_VFALSE:
      return hashboolean(t, 0);
    case LUA_VTRUE:
      return hashboolean(t, 1);
<<<<<<< HEAD
    case LUA_VLIGHTUSERDATA:
      return hashpointer(t, pvalueraw(*kvl));
    case LUA_VLCF:
      return hashpointer(t, fvalueraw(*kvl));
#if defined(GRIT_POWER_BLOB)
    case LUA_VBLOBSTR:  /* blobs stored by pointer */
#endif
    default:
      return hashpointer(t, gcvalueraw(*kvl));
=======
    case LUA_VLIGHTUSERDATA: {
      void *p = pvalueraw(*kvl);
      return hashpointer(t, p);
    }
    case LUA_VLCF: {
      lua_CFunction f = fvalueraw(*kvl);
      return hashpointer(t, f);
    }
    default: {
      GCObject *o = gcvalueraw(*kvl);
      return hashpointer(t, o);
    }
>>>>>>> eadd8c71
  }
}


/*
** Returns the main position of an element given as a 'TValue'
*/
static Node *mainpositionTV (const Table *t, const TValue *key) {
  return mainposition(t, rawtt(key), valraw(key));
}


/*
** Check whether key 'k1' is equal to the key in node 'n2'. This
** equality is raw, so there are no metamethods. Floats with integer
** values have been normalized, so integers cannot be equal to
** floats. It is assumed that 'eqshrstr' is simply pointer equality, so
** that short strings are handled in the default case.
** A true 'deadok' means to accept dead keys as equal to their original
** values. All dead keys are compared in the default case, by pointer
** identity. (Only collectable objects can produce dead keys.) Note that
** dead long strings are also compared by identity.
** Once a key is dead, its corresponding value may be collected, and
** then another value can be created with the same address. If this
** other value is given to 'next', 'equalkey' will signal a false
** positive. In a regular traversal, this situation should never happen,
** as all keys given to 'next' came from the table itself, and therefore
** could not have been collected. Outside a regular traversal, we
** have garbage in, garbage out. What is relevant is that this false
** positive does not break anything.  (In particular, 'next' will return
** some other valid item on the table or nil.)
*/
static int equalkey (const TValue *k1, const Node *n2, int deadok) {
  if ((rawtt(k1) != keytt(n2)) &&  /* not the same variants? */
       !(deadok && keyisdead(n2) && iscollectable(k1)))
   return 0;  /* cannot be same key */
  switch (keytt(n2)) {
    case LUA_VNIL: case LUA_VFALSE: case LUA_VTRUE:
      return 1;
    case LUA_VNUMINT:
      return (ivalue(k1) == keyival(n2));
    case LUA_VNUMFLT:
      return luai_numeq(fltvalue(k1), fltvalueraw(keyval(n2)));
    case LUA_VLIGHTUSERDATA:
      return pvalue(k1) == pvalueraw(keyval(n2));
    case LUA_VLCF:
      return fvalue(k1) == fvalueraw(keyval(n2));
    case ctb(LUA_VLNGSTR):
      return luaS_eqlngstr(tsvalue(k1), keystrval(n2));
    case LUA_VVECTOR2:
    case LUA_VVECTOR3:
    case LUA_VVECTOR4:
    case LUA_VQUAT:
      return glmVec_equalKey(k1, n2, keytt(n2));
#if defined(GRIT_POWER_BLOB)
    case ctb(LUA_VBLOBSTR):  /* blobs stored by pointer */
#endif
    default:
      return gcvalue(k1) == gcvalueraw(keyval(n2));
  }
}


/*
** True if value of 'alimit' is equal to the real size of the array
** part of table 't'. (Otherwise, the array part must be larger than
** 'alimit'.)
*/
#define limitequalsasize(t)	(isrealasize(t) || ispow2((t)->alimit))


/*
** Returns the real size of the 'array' array
*/
LUAI_FUNC unsigned int luaH_realasize (const Table *t) {
  if (limitequalsasize(t))
    return t->alimit;  /* this is the size */
  else {
    unsigned int size = t->alimit;
    /* compute the smallest power of 2 not smaller than 'n' */
    size |= (size >> 1);
    size |= (size >> 2);
    size |= (size >> 4);
    size |= (size >> 8);
    size |= (size >> 16);
#if (UINT_MAX >> 30) > 3
    size |= (size >> 32);  /* unsigned int has more than 32 bits */
#endif
    size++;
    lua_assert(ispow2(size) && size/2 < t->alimit && t->alimit < size);
    return size;
  }
}


/*
** Check whether real size of the array is a power of 2.
** (If it is not, 'alimit' cannot be changed to any other value
** without changing the real size.)
*/
static int ispow2realasize (const Table *t) {
  return (!isrealasize(t) || ispow2(t->alimit));
}


static unsigned int setlimittosize (Table *t) {
  t->alimit = luaH_realasize(t);
  setrealasize(t);
  return t->alimit;
}


#define limitasasize(t)	check_exp(isrealasize(t), t->alimit)



/*
** "Generic" get version. (Not that generic: not valid for integers,
** which may be in array part, nor for floats with integral values.)
** See explanation about 'deadok' in function 'equalkey'.
*/
static const TValue *getgeneric (Table *t, const TValue *key, int deadok) {
  Node *n = mainpositionTV(t, key);
  for (;;) {  /* check whether 'key' is somewhere in the chain */
    if (equalkey(key, n, deadok))
      return gval(n);  /* that's it */
    else {
      int nx = gnext(n);
      if (nx == 0)
        return &absentkey;  /* not found */
      n += nx;
    }
  }
}


/*
** returns the index for 'k' if 'k' is an appropriate key to live in
** the array part of a table, 0 otherwise.
*/
static unsigned int arrayindex (lua_Integer k) {
  if (l_castS2U(k) - 1u < MAXASIZE)  /* 'k' in [1, MAXASIZE]? */
    return cast_uint(k);  /* 'key' is an appropriate array index */
  else
    return 0;
}


/*
** returns the index of a 'key' for table traversals. First goes all
** elements in the array part, then elements in the hash part. The
** beginning of a traversal is signaled by 0.
*/
static unsigned int findindex (lua_State *L, Table *t, TValue *key,
                               unsigned int asize) {
  unsigned int i;
  if (ttisnil(key)) return 0;  /* first iteration */
  i = ttisinteger(key) ? arrayindex(ivalue(key)) : 0;
  if (i - 1u < asize)  /* is 'key' inside array part? */
    return i;  /* yes; that's the index */
  else {
    const TValue *n = getgeneric(t, key, 1);
    if (l_unlikely(isabstkey(n)))
      luaG_runerror(L, "invalid key to 'next'");  /* key not found */
    i = cast_int(nodefromval(n) - gnode(t, 0));  /* key index in hash table */
    /* hash elements are numbered after array ones */
    return (i + 1) + asize;
  }
}


int luaH_next (lua_State *L, Table *t, StkId key) {
  unsigned int asize = luaH_realasize(t);
  unsigned int i = findindex(L, t, s2v(key), asize);  /* find original key */
  for (; i < asize; i++) {  /* try first array part */
    if (!isempty(&t->array[i])) {  /* a non-empty entry? */
      setivalue(s2v(key), i + 1);
      setobj2s(L, key + 1, &t->array[i]);
      return 1;
    }
  }
  for (i -= asize; cast_int(i) < sizenode(t); i++) {  /* hash part */
    if (!isempty(gval(gnode(t, i)))) {  /* a non-empty entry? */
      Node *n = gnode(t, i);
      getnodekey(L, s2v(key), n);
      setobj2s(L, key + 1, gval(n));
      return 1;
    }
  }
  return 0;  /* no more elements */
}


static void freehash (lua_State *L, Table *t) {
  if (!isdummy(t))
    luaM_freearray(L, t->node, cast_sizet(sizenode(t)));
}


/*
** {=============================================================
** Rehash
** ==============================================================
*/

/*
** Compute the optimal size for the array part of table 't'. 'nums' is a
** "count array" where 'nums[i]' is the number of integers in the table
** between 2^(i - 1) + 1 and 2^i. 'pna' enters with the total number of
** integer keys in the table and leaves with the number of keys that
** will go to the array part; return the optimal size.  (The condition
** 'twotoi > 0' in the for loop stops the loop if 'twotoi' overflows.)
*/
static unsigned int computesizes (unsigned int nums[], unsigned int *pna) {
  int i;
  unsigned int twotoi;  /* 2^i (candidate for optimal size) */
  unsigned int a = 0;  /* number of elements smaller than 2^i */
  unsigned int na = 0;  /* number of elements to go to array part */
  unsigned int optimal = 0;  /* optimal size for array part */
  /* loop while keys can fill more than half of total size */
  for (i = 0, twotoi = 1;
       twotoi > 0 && *pna > twotoi / 2;
       i++, twotoi *= 2) {
    a += nums[i];
    if (a > twotoi/2) {  /* more than half elements present? */
      optimal = twotoi;  /* optimal size (till now) */
      na = a;  /* all elements up to 'optimal' will go to array part */
    }
  }
  lua_assert((optimal == 0 || optimal / 2 < na) && na <= optimal);
  *pna = na;
  return optimal;
}


static int countint (lua_Integer key, unsigned int *nums) {
  unsigned int k = arrayindex(key);
  if (k != 0) {  /* is 'key' an appropriate array index? */
    nums[luaO_ceillog2(k)]++;  /* count as such */
    return 1;
  }
  else
    return 0;
}


/*
** Count keys in array part of table 't': Fill 'nums[i]' with
** number of keys that will go into corresponding slice and return
** total number of non-nil keys.
*/
static unsigned int numusearray (const Table *t, unsigned int *nums) {
  int lg;
  unsigned int ttlg;  /* 2^lg */
  unsigned int ause = 0;  /* summation of 'nums' */
  unsigned int i = 1;  /* count to traverse all array keys */
  unsigned int asize = limitasasize(t);  /* real array size */
  /* traverse each slice */
  for (lg = 0, ttlg = 1; lg <= MAXABITS; lg++, ttlg *= 2) {
    unsigned int lc = 0;  /* counter */
    unsigned int lim = ttlg;
    if (lim > asize) {
      lim = asize;  /* adjust upper limit */
      if (i > lim)
        break;  /* no more elements to count */
    }
    /* count elements in range (2^(lg - 1), 2^lg] */
    for (; i <= lim; i++) {
      if (!isempty(&t->array[i-1]))
        lc++;
    }
    nums[lg] += lc;
    ause += lc;
  }
  return ause;
}


static int numusehash (const Table *t, unsigned int *nums, unsigned int *pna) {
  int totaluse = 0;  /* total number of elements */
  int ause = 0;  /* elements added to 'nums' (can go to array part) */
  int i = sizenode(t);
  while (i--) {
    Node *n = &t->node[i];
    if (!isempty(gval(n))) {
      if (keyisinteger(n))
        ause += countint(keyival(n), nums);
      totaluse++;
    }
  }
  *pna += ause;
  return totaluse;
}


/*
** Creates an array for the hash part of a table with the given
** size, or reuses the dummy node if size is zero.
** The computation for size overflow is in two steps: the first
** comparison ensures that the shift in the second one does not
** overflow.
*/
static void setnodevector (lua_State *L, Table *t, unsigned int size) {
  if (size == 0) {  /* no elements to hash part? */
    t->node = cast(Node *, dummynode);  /* use common 'dummynode' */
    t->lsizenode = 0;
    t->lastfree = NULL;  /* signal that it is using dummy node */
  }
  else {
    int i;
    int lsize = luaO_ceillog2(size);
    if (lsize > MAXHBITS || (1u << lsize) > MAXHSIZE)
      luaG_runerror(L, "table overflow");
    size = twoto(lsize);
    t->node = luaM_newvector(L, size, Node);
    for (i = 0; i < (int)size; i++) {
      Node *n = gnode(t, i);
      gnext(n) = 0;
      setnilkey(n);
      setempty(gval(n));
    }
    t->lsizenode = cast_byte(lsize);
    t->lastfree = gnode(t, size);  /* all positions are free */
  }
}


/*
** (Re)insert all elements from the hash part of 'ot' into table 't'.
*/
static void reinsert (lua_State *L, Table *ot, Table *t) {
  int j;
  int size = sizenode(ot);
  for (j = 0; j < size; j++) {
    Node *old = gnode(ot, j);
    if (!isempty(gval(old))) {
      /* doesn't need barrier/invalidate cache, as entry was
         already present in the table */
      TValue k;
      getnodekey(L, &k, old);
      luaH_set(L, t, &k, gval(old));
    }
  }
}


/*
** Exchange the hash part of 't1' and 't2'.
*/
static void exchangehashpart (Table *t1, Table *t2) {
  lu_byte lsizenode = t1->lsizenode;
  Node *node = t1->node;
  Node *lastfree = t1->lastfree;
  t1->lsizenode = t2->lsizenode;
  t1->node = t2->node;
  t1->lastfree = t2->lastfree;
  t2->lsizenode = lsizenode;
  t2->node = node;
  t2->lastfree = lastfree;
}


/*
** Resize table 't' for the new given sizes. Both allocations (for
** the hash part and for the array part) can fail, which creates some
** subtleties. If the first allocation, for the hash part, fails, an
** error is raised and that is it. Otherwise, it copies the elements from
** the shrinking part of the array (if it is shrinking) into the new
** hash. Then it reallocates the array part.  If that fails, the table
** is in its original state; the function frees the new hash part and then
** raises the allocation error. Otherwise, it sets the new hash part
** into the table, initializes the new part of the array (if any) with
** nils and reinserts the elements of the old hash back into the new
** parts of the table.
*/
void luaH_resize (lua_State *L, Table *t, unsigned int newasize,
                                          unsigned int nhsize) {
  unsigned int i;
  Table newt;  /* to keep the new hash part */
  unsigned int oldasize = setlimittosize(t);
  TValue *newarray;
  /* create new hash part with appropriate size into 'newt' */
  setnodevector(L, &newt, nhsize);
  if (newasize < oldasize) {  /* will array shrink? */
    t->alimit = newasize;  /* pretend array has new size... */
    exchangehashpart(t, &newt);  /* and new hash */
    /* re-insert into the new hash the elements from vanishing slice */
    for (i = newasize; i < oldasize; i++) {
      if (!isempty(&t->array[i]))
        luaH_setint(L, t, i + 1, &t->array[i]);
    }
    t->alimit = oldasize;  /* restore current size... */
    exchangehashpart(t, &newt);  /* and hash (in case of errors) */
  }
  /* allocate new array */
  newarray = luaM_reallocvector(L, t->array, oldasize, newasize, TValue);
  if (l_unlikely(newarray == NULL && newasize > 0)) {  /* allocation failed? */
    freehash(L, &newt);  /* release new hash part */
    luaM_error(L);  /* raise error (with array unchanged) */
  }
  /* allocation ok; initialize new part of the array */
  exchangehashpart(t, &newt);  /* 't' has the new hash ('newt' has the old) */
  t->array = newarray;  /* set new array part */
  t->alimit = newasize;
  for (i = oldasize; i < newasize; i++)  /* clear new slice of the array */
     setempty(&t->array[i]);
  /* re-insert elements from old hash part into new parts */
  reinsert(L, &newt, t);  /* 'newt' now has the old hash */
  freehash(L, &newt);  /* free old hash part */
}


void luaH_resizearray (lua_State *L, Table *t, unsigned int nasize) {
  int nsize = allocsizenode(t);
  luaH_resize(L, t, nasize, nsize);
}

/*
** nums[i] = number of keys 'k' where 2^(i - 1) < k <= 2^i
*/
static void rehash (lua_State *L, Table *t, const TValue *ek) {
  unsigned int asize;  /* optimal size for array part */
  unsigned int na;  /* number of keys in the array part */
  unsigned int nums[MAXABITS + 1];
  int i;
  int totaluse;
  for (i = 0; i <= MAXABITS; i++) nums[i] = 0;  /* reset counts */
  setlimittosize(t);
  na = numusearray(t, nums);  /* count keys in array part */
  totaluse = na;  /* all those keys are integer keys */
  totaluse += numusehash(t, nums, &na);  /* count keys in hash part */
  /* count extra key */
  if (ttisinteger(ek))
    na += countint(ivalue(ek), nums);
  totaluse++;
  /* compute new size for array part */
  asize = computesizes(nums, &na);
  /* resize the table to new computed sizes */
  luaH_resize(L, t, asize, totaluse - na);
}



/*
** }=============================================================
*/


Table *luaH_new (lua_State *L) {
  GCObject *o = luaC_newobj(L, LUA_VTABLE, sizeof(Table));
  Table *t = gco2t(o);
  t->metatable = NULL;
  t->flags = cast_byte(maskflags);  /* table has no metamethod fields */
  t->array = NULL;
  t->alimit = 0;
  setnodevector(L, t, 0);
  return t;
}


void luaH_free (lua_State *L, Table *t) {
  freehash(L, t);
  luaM_freearray(L, t->array, luaH_realasize(t));
  luaM_free(L, t);
}


static Node *getfreepos (Table *t) {
  if (!isdummy(t)) {
    while (t->lastfree > t->node) {
      t->lastfree--;
      if (keyisnil(t->lastfree))
        return t->lastfree;
    }
  }
  return NULL;  /* could not find a free place */
}



/*
** inserts a new key into a hash table; first, check whether key's main
** position is free. If not, check whether colliding node is in its main
** position or not: if it is not, move colliding node to an empty place and
** put new key in its main position; otherwise (colliding node is in its main
** position), new key goes to an empty position.
*/
void luaH_newkey (lua_State *L, Table *t, const TValue *key, TValue *value) {
  Node *mp;
  TValue aux;
  if (l_unlikely(ttisnil(key)))
    luaG_runerror(L, "table index is nil");
  else if (ttisfloat(key)) {
    lua_Number f = fltvalue(key);
    lua_Integer k;
    if (luaV_flttointeger(f, &k, F2Ieq)) {  /* does key fit in an integer? */
      setivalue(&aux, k);
      key = &aux;  /* insert it as an integer */
    }
    else if (l_unlikely(luai_numisnan(f)))
      luaG_runerror(L, "table index is NaN");
  }
  if (ttisnil(value))
    return;  /* do not insert nil values */
  mp = mainpositionTV(t, key);
  if (!isempty(gval(mp)) || isdummy(t)) {  /* main position is taken? */
    Node *othern;
    Node *f = getfreepos(t);  /* get a free place */
    if (f == NULL) {  /* cannot find a free place? */
      rehash(L, t, key);  /* grow table */
      /* whatever called 'newkey' takes care of TM cache */
      luaH_set(L, t, key, value);  /* insert key into grown table */
      return;
    }
    lua_assert(!isdummy(t));
    othern = mainposition(t, keytt(mp), &keyval(mp));
    if (othern != mp) {  /* is colliding node out of its main position? */
      /* yes; move colliding node into free position */
      while (othern + gnext(othern) != mp)  /* find previous */
        othern += gnext(othern);
      gnext(othern) = cast_int(f - othern);  /* rechain to point to 'f' */
      *f = *mp;  /* copy colliding node into free pos. (mp->next also goes) */
      if (gnext(mp) != 0) {
        gnext(f) += cast_int(mp - f);  /* correct 'next' */
        gnext(mp) = 0;  /* now 'mp' is free */
      }
      setempty(gval(mp));
    }
    else {  /* colliding node is in its own main position */
      /* new node will go into free position */
      if (gnext(mp) != 0)
        gnext(f) = cast_int((mp + gnext(mp)) - f);  /* chain new position */
      else lua_assert(gnext(f) == 0);
      gnext(mp) = cast_int(f - mp);
      mp = f;
    }
  }
  setnodekey(L, mp, key);
  luaC_barrierback(L, obj2gco(t), key);
  lua_assert(isempty(gval(mp)));
  setobj2t(L, gval(mp), value);
}


/*
** Search function for integers. If integer is inside 'alimit', get it
** directly from the array part. Otherwise, if 'alimit' is not equal to
** the real size of the array, key still can be in the array part. In
** this case, try to avoid a call to 'luaH_realasize' when key is just
** one more than the limit (so that it can be incremented without
** changing the real size of the array).
*/
const TValue *luaH_getint (Table *t, lua_Integer key) {
  if (l_castS2U(key) - 1u < t->alimit)  /* 'key' in [1, t->alimit]? */
    return &t->array[key - 1];
  else if (!limitequalsasize(t) &&  /* key still may be in the array part? */
           (l_castS2U(key) == t->alimit + 1 ||
            l_castS2U(key) - 1u < luaH_realasize(t))) {
    t->alimit = cast_uint(key);  /* probably '#t' is here now */
    return &t->array[key - 1];
  }
  else {
    Node *n = hashint(t, key);
    for (;;) {  /* check whether 'key' is somewhere in the chain */
      if (keyisinteger(n) && keyival(n) == key)
        return gval(n);  /* that's it */
      else {
        int nx = gnext(n);
        if (nx == 0) break;
        n += nx;
      }
    }
    return &absentkey;
  }
}


/*
** search function for short strings
*/
const TValue *luaH_getshortstr (Table *t, TString *key) {
  Node *n = hashstr(t, key);
  lua_assert(key->tt == LUA_VSHRSTR);
  for (;;) {  /* check whether 'key' is somewhere in the chain */
    if (keyisshrstr(n) && eqshrstr(keystrval(n), key))
      return gval(n);  /* that's it */
    else {
      int nx = gnext(n);
      if (nx == 0)
        return &absentkey;  /* not found */
      n += nx;
    }
  }
}


const TValue *luaH_getstr (Table *t, TString *key) {
  if (key->tt == LUA_VSHRSTR)
    return luaH_getshortstr(t, key);
  else {  /* for long strings, use generic case */
    TValue ko;
    setsvalue(cast(lua_State *, NULL), &ko, key);
    return getgeneric(t, &ko, 0);
  }
}


/*
** main search function
*/
const TValue *luaH_get (Table *t, const TValue *key) {
  switch (ttypetag(key)) {
    case LUA_VSHRSTR: return luaH_getshortstr(t, tsvalue(key));
    case LUA_VNUMINT: return luaH_getint(t, ivalue(key));
    case LUA_VNIL: return &absentkey;
    case LUA_VNUMFLT: {
      lua_Integer k;
      if (luaV_flttointeger(fltvalue(key), &k, F2Ieq)) /* integral index? */
        return luaH_getint(t, k);  /* use specialized version */
      /* else... */
    }  /* FALLTHROUGH */
    default:
      return getgeneric(t, key, 0);
  }
}


/*
** Finish a raw "set table" operation, where 'slot' is where the value
** should have been (the result of a previous "get table").
** Beware: when using this function you probably need to check a GC
** barrier and invalidate the TM cache.
*/
void luaH_finishset (lua_State *L, Table *t, const TValue *key,
                                   const TValue *slot, TValue *value) {
  if (isabstkey(slot))
    luaH_newkey(L, t, key, value);
  else
    setobj2t(L, cast(TValue *, slot), value);
}


/*
** beware: when using this function you probably need to check a GC
** barrier and invalidate the TM cache.
*/
void luaH_set (lua_State *L, Table *t, const TValue *key, TValue *value) {
  const TValue *slot = luaH_get(t, key);
  luaH_finishset(L, t, key, slot, value);
}


void luaH_setint (lua_State *L, Table *t, lua_Integer key, TValue *value) {
  const TValue *p = luaH_getint(t, key);
  if (isabstkey(p)) {
    TValue k;
    setivalue(&k, key);
    luaH_newkey(L, t, &k, value);
  }
  else
    setobj2t(L, cast(TValue *, p), value);
}


/*
** Try to find a boundary in the hash part of table 't'. From the
** caller, we know that 'j' is zero or present and that 'j + 1' is
** present. We want to find a larger key that is absent from the
** table, so that we can do a binary search between the two keys to
** find a boundary. We keep doubling 'j' until we get an absent index.
** If the doubling would overflow, we try LUA_MAXINTEGER. If it is
** absent, we are ready for the binary search. ('j', being max integer,
** is larger or equal to 'i', but it cannot be equal because it is
** absent while 'i' is present; so 'j > i'.) Otherwise, 'j' is a
** boundary. ('j + 1' cannot be a present integer key because it is
** not a valid integer in Lua.)
*/
static lua_Unsigned hash_search (Table *t, lua_Unsigned j) {
  lua_Unsigned i;
  if (j == 0) j++;  /* the caller ensures 'j + 1' is present */
  do {
    i = j;  /* 'i' is a present index */
    if (j <= l_castS2U(LUA_MAXINTEGER) / 2)
      j *= 2;
    else {
      j = LUA_MAXINTEGER;
      if (isempty(luaH_getint(t, j)))  /* t[j] not present? */
        break;  /* 'j' now is an absent index */
      else  /* weird case */
        return j;  /* well, max integer is a boundary... */
    }
  } while (!isempty(luaH_getint(t, j)));  /* repeat until an absent t[j] */
  /* i < j  &&  t[i] present  &&  t[j] absent */
  while (j - i > 1u) {  /* do a binary search between them */
    lua_Unsigned m = (i + j) / 2;
    if (isempty(luaH_getint(t, m))) j = m;
    else i = m;
  }
  return i;
}


static unsigned int binsearch (const TValue *array, unsigned int i,
                                                    unsigned int j) {
  while (j - i > 1u) {  /* binary search */
    unsigned int m = (i + j) / 2;
    if (isempty(&array[m - 1])) j = m;
    else i = m;
  }
  return i;
}


/*
** Try to find a boundary in table 't'. (A 'boundary' is an integer index
** such that t[i] is present and t[i+1] is absent, or 0 if t[1] is absent
** and 'maxinteger' if t[maxinteger] is present.)
** (In the next explanation, we use Lua indices, that is, with base 1.
** The code itself uses base 0 when indexing the array part of the table.)
** The code starts with 'limit = t->alimit', a position in the array
** part that may be a boundary.
**
** (1) If 't[limit]' is empty, there must be a boundary before it.
** As a common case (e.g., after 't[#t]=nil'), check whether 'limit-1'
** is present. If so, it is a boundary. Otherwise, do a binary search
** between 0 and limit to find a boundary. In both cases, try to
** use this boundary as the new 'alimit', as a hint for the next call.
**
** (2) If 't[limit]' is not empty and the array has more elements
** after 'limit', try to find a boundary there. Again, try first
** the special case (which should be quite frequent) where 'limit+1'
** is empty, so that 'limit' is a boundary. Otherwise, check the
** last element of the array part. If it is empty, there must be a
** boundary between the old limit (present) and the last element
** (absent), which is found with a binary search. (This boundary always
** can be a new limit.)
**
** (3) The last case is when there are no elements in the array part
** (limit == 0) or its last element (the new limit) is present.
** In this case, must check the hash part. If there is no hash part
** or 'limit+1' is absent, 'limit' is a boundary.  Otherwise, call
** 'hash_search' to find a boundary in the hash part of the table.
** (In those cases, the boundary is not inside the array part, and
** therefore cannot be used as a new limit.)
*/
lua_Unsigned luaH_getn (Table *t) {
  unsigned int limit = t->alimit;
  if (limit > 0 && isempty(&t->array[limit - 1])) {  /* (1)? */
    /* there must be a boundary before 'limit' */
    if (limit >= 2 && !isempty(&t->array[limit - 2])) {
      /* 'limit - 1' is a boundary; can it be a new limit? */
      if (ispow2realasize(t) && !ispow2(limit - 1)) {
        t->alimit = limit - 1;
        setnorealasize(t);  /* now 'alimit' is not the real size */
      }
      return limit - 1;
    }
    else {  /* must search for a boundary in [0, limit] */
      unsigned int boundary = binsearch(t->array, 0, limit);
      /* can this boundary represent the real size of the array? */
      if (ispow2realasize(t) && boundary > luaH_realasize(t) / 2) {
        t->alimit = boundary;  /* use it as the new limit */
        setnorealasize(t);
      }
      return boundary;
    }
  }
  /* 'limit' is zero or present in table */
  if (!limitequalsasize(t)) {  /* (2)? */
    /* 'limit' > 0 and array has more elements after 'limit' */
    if (isempty(&t->array[limit]))  /* 'limit + 1' is empty? */
      return limit;  /* this is the boundary */
    /* else, try last element in the array */
    limit = luaH_realasize(t);
    if (isempty(&t->array[limit - 1])) {  /* empty? */
      /* there must be a boundary in the array after old limit,
         and it must be a valid new limit */
      unsigned int boundary = binsearch(t->array, t->alimit, limit);
      t->alimit = boundary;
      return boundary;
    }
    /* else, new limit is present in the table; check the hash part */
  }
  /* (3) 'limit' is the last element and either is zero or present in table */
  lua_assert(limit == luaH_realasize(t) &&
             (limit == 0 || !isempty(&t->array[limit - 1])));
  if (isdummy(t) || isempty(luaH_getint(t, cast(lua_Integer, limit + 1))))
    return limit;  /* 'limit + 1' is absent */
  else  /* 'limit + 1' is also present */
    return hash_search(t, limit);
}


#if defined(GRIT_POWER_WOW)
#include <string.h>

int luaH_type (const Table *t) {
  if (luaH_realasize(t) == 0)
    return t->node == dummynode ? LUA_TTEMPTY : LUA_TTHASH;
  return t->node == dummynode ? LUA_TTARRAY : LUA_TTMIXED;
}

void luaH_wipetable (Table *t) {
  unsigned int asize = luaH_realasize(t);
  unsigned int i = 0;
  for (; i < asize; i++)  /* array part */
    setnilvalue(&t->array[i]);

  if (!isdummy(t)) {  /* traverse hash part */
    Node *n, *limit = gnode(t, cast_sizet(sizenode(t)));
    for (n = gnode(t, 0); n < limit; n++)
      setnilvalue(gval(n));
  }

  /* luaC_barrierback_ not required: all added values are nil/not-collectible */
}

void luaH_clonetable (lua_State *L, const Table *from, Table *to) {
  const unsigned int from_realasize = luaH_realasize(from);
  const unsigned int to_realasize = luaH_realasize(to);

  Table newt;  /* to keep the new hash part */
  newt.alimit = 0;
  newt.array = NULL;
  setnodevector(L, &newt, 0);  /* ensure no elements to hash part */

  if (!isdummy(from)) {  /* create new hash part */
    const size_t size_from = cast_sizet(sizenode(from));

    newt.lsizenode = from->lsizenode;
    newt.node = luaM_newvector(L, size_from, Node);
    if (l_unlikely(newt.node == NULL))  /* allocation failed? */
      luaM_error(L);  /* raise error */

    memcpy(newt.node, from->node, size_from * sizeof(Node));
    if (from->lastfree)
      newt.lastfree = newt.node + (from->lastfree - from->node);
  }

  if (from_realasize > 0) {  /* create/reallocate new array part */
    TValue *array = (to_realasize == 0) ? newt.array : to->array;

    newt.alimit = from->alimit;
    newt.array = luaM_reallocvector(L, array, to_realasize, from_realasize, TValue);
    if (l_unlikely(newt.array == NULL)) {  /* allocation failed? */
      freehash(L, &newt);  /* release new hash part */
      luaM_error(L);  /* raise error */
    }

    memcpy(newt.array, from->array, from_realasize * sizeof(TValue));
  }
  else {  /* delete current array */
    if (to->array != NULL) {
      luaM_freearray(L, to->array, to_realasize);
      to->array = NULL;
    }
  }

  freehash(L, to);  /* delete previous hash part */
  to->array = newt.array;
  to->alimit = newt.alimit;
  to->node = newt.node;
  to->lastfree = newt.lastfree;
  to->lsizenode = newt.lsizenode;
  to->flags = ((to->flags & ~BITRAS) | (from->flags & BITRAS));
  if (isblack(obj2gco(to)))
    luaC_barrierback_(L, obj2gco(to));
}
#endif


#if defined(LUA_DEBUG)

/* export these functions for the test library */

Node *luaH_mainposition (const Table *t, const TValue *key) {
  return mainpositionTV(t, key);
}

int luaH_isdummy (const Table *t) { return isdummy(t); }

#endif<|MERGE_RESOLUTION|>--- conflicted
+++ resolved
@@ -141,29 +141,19 @@
 */
 static Node *mainposition (const Table *t, int ktt, const Value *kvl) {
   switch (withvariant(ktt)) {
-<<<<<<< HEAD
-    case LUA_VNUMINT:
-      return hashint(t, ivalueraw(*kvl));
-    case LUA_VNUMFLT:
-      return hashmod(t, l_hashfloat(fltvalueraw(*kvl)));
+    case LUA_VNUMINT: {
+      lua_Integer key = ivalueraw(*kvl);
+      return hashint(t, key);
+    }
+    case LUA_VNUMFLT: {
+      lua_Number n = fltvalueraw(*kvl);
+      return hashmod(t, l_hashfloat(n));
+    }
     case LUA_VVECTOR2:
     case LUA_VVECTOR3:
     case LUA_VVECTOR4:
     case LUA_VQUAT:
       return hashmod(t, glmcVec_hash(kvl, ktt));
-    case LUA_VSHRSTR:
-      return hashstr(t, tsvalueraw(*kvl));
-    case LUA_VLNGSTR:
-      return hashpow2(t, luaS_hashlongstr(tsvalueraw(*kvl)));
-=======
-    case LUA_VNUMINT: {
-      lua_Integer key = ivalueraw(*kvl);
-      return hashint(t, key);
-    }
-    case LUA_VNUMFLT: {
-      lua_Number n = fltvalueraw(*kvl);
-      return hashmod(t, l_hashfloat(n));
-    }
     case LUA_VSHRSTR: {
       TString *ts = tsvalueraw(*kvl);
       return hashstr(t, ts);
@@ -172,35 +162,25 @@
       TString *ts = tsvalueraw(*kvl);
       return hashpow2(t, luaS_hashlongstr(ts));
     }
->>>>>>> eadd8c71
     case LUA_VFALSE:
       return hashboolean(t, 0);
     case LUA_VTRUE:
       return hashboolean(t, 1);
-<<<<<<< HEAD
-    case LUA_VLIGHTUSERDATA:
-      return hashpointer(t, pvalueraw(*kvl));
-    case LUA_VLCF:
-      return hashpointer(t, fvalueraw(*kvl));
+    case LUA_VLIGHTUSERDATA: {
+      void *p = pvalueraw(*kvl);
+      return hashpointer(t, p);
+    }
+    case LUA_VLCF: {
+      lua_CFunction f = fvalueraw(*kvl);
+      return hashpointer(t, f);
+    }
 #if defined(GRIT_POWER_BLOB)
     case LUA_VBLOBSTR:  /* blobs stored by pointer */
 #endif
-    default:
-      return hashpointer(t, gcvalueraw(*kvl));
-=======
-    case LUA_VLIGHTUSERDATA: {
-      void *p = pvalueraw(*kvl);
-      return hashpointer(t, p);
-    }
-    case LUA_VLCF: {
-      lua_CFunction f = fvalueraw(*kvl);
-      return hashpointer(t, f);
-    }
     default: {
       GCObject *o = gcvalueraw(*kvl);
       return hashpointer(t, o);
     }
->>>>>>> eadd8c71
   }
 }
 
