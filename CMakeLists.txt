--- conflicted
+++ resolved
@@ -98,29 +98,13 @@
   ADD_COMPILE_DEFINITIONS(_CRT_SECURE_NO_DEPRECATE)
   ADD_COMPILE_DEFINITIONS(_CRT_NONSTDC_NO_DEPRECATE)
 
-<<<<<<< HEAD
-  SET(LUA_CXX_FLAGS "${MSVC_OPT_FLAG} /Ob2 /Oi /Ot /GT /GF /GS- /MP /EHsc /GL")
-=======
   SET(LUA_C_FLAGS "${MSVC_OPT_FLAG} /Ob2 /Oi /Ot /GT /GF /GS- /MP /EHsc /GL")
   SET(LUA_REL_FLAGS "${LUA_REL_FLAGS} /GL")
   SET(LUA_LINKFLAGS "${LUA_LINKFLAGS} /LTCG")
->>>>>>> 28fbacb7
 
   # Visual Studio 2019 feature
   CHECK_CXX_COMPILER_FLAG("/Ob3" COMPILER_OPT_OB3)
   IF( COMPILER_OPT_OB3 )
-<<<<<<< HEAD
-    STRING(REPLACE "/Ob2" "/Ob3" LUA_CXX_FLAGS "${LUA_CXX_FLAGS}")
-  ENDIF()
-
-  SET(CMAKE_CXX_FLAGS_RELEASE "${CMAKE_CXX_FLAGS_RELEASE} /Oy ${LUA_CXX_FLAGS} /DNDEBUG")
-  SET(CMAKE_CXX_FLAGS_RELWITHDEBINFO "${CMAKE_CXX_FLAGS_RELWITHDEBINFO} /Zi ${LUA_CXX_FLAGS} /DNDEBUG")
-  SET(CMAKE_CXX_FLAGS_DEBUG "${CMAKE_CXX_FLAGS_DEBUG} /Od /EHs /RTC1")
-  # SET(CMAKE_CXX_FLAGS_MINSIZEREL "${CMAKE_CXX_FLAGS_MINSIZEREL}")
-
-  # W4 to turn compiler warnings all the way up...
-  STRING(REGEX REPLACE "[-/]W[1-4]" "" CMAKE_CXX_FLAGS "${CMAKE_CXX_FLAGS}")
-=======
     STRING(REGEX REPLACE "[-/]Ob[1-4]" "" CMAKE_C_FLAGS_RELEASE "${CMAKE_C_FLAGS_RELEASE}")
     STRING(REGEX REPLACE "[-/]Ob[1-4]" "" CMAKE_CXX_FLAGS_RELEASE "${CMAKE_CXX_FLAGS_RELEASE}")
     STRING(REPLACE "/Ob2" "/Ob3" LUA_C_FLAGS "${LUA_C_FLAGS}")
@@ -148,7 +132,6 @@
   STRING(REGEX REPLACE "[-/]W[1-4]" "" CMAKE_C_FLAGS "${CMAKE_C_FLAGS}")
   STRING(REGEX REPLACE "[-/]W[1-4]" "" CMAKE_CXX_FLAGS "${CMAKE_CXX_FLAGS}")
   SET(CMAKE_C_FLAGS "${CMAKE_C_FLAGS} /W3")
->>>>>>> 28fbacb7
   SET(CMAKE_CXX_FLAGS "${CMAKE_CXX_FLAGS} /W3")
 
 # Posix systems (including msys2/cygwin)
@@ -245,7 +228,7 @@
       #-Wno-nested-anon-types
       #-Wno-enum-enum-conversion
     )
-  ELSEIF( CMAKE_COMPILER_IS_GNUCC )
+  ELSEIF( CMAKE_COMPILER_IS_GNUCXX )
     ADD_COMPILE_OPTIONS(-fmax-errors=5 -Wduplicated-cond -Wrestrict -Wlogical-op
       -Wno-aggressive-loop-optimizations -Wno-ignored-qualifiers
       #-Wnull-dereference
